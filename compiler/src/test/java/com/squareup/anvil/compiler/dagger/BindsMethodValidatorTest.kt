--- conflicted
+++ resolved
@@ -6,11 +6,7 @@
 import com.squareup.anvil.compiler.isError
 import com.squareup.anvil.compiler.isFullTestRun
 import com.tschuchort.compiletesting.JvmCompilationResult
-<<<<<<< HEAD
-import com.tschuchort.compiletesting.KotlinCompilation.ExitCode
-=======
 import com.tschuchort.compiletesting.KotlinCompilation.ExitCode.COMPILATION_ERROR
->>>>>>> 28bd0047
 import com.tschuchort.compiletesting.KotlinCompilation.ExitCode.OK
 import org.intellij.lang.annotations.Language
 import org.junit.Test
@@ -341,7 +337,7 @@
         }
       """.trimIndent(),
     ) {
-      assertThat(exitCode).isEqualTo(ExitCode.COMPILATION_ERROR)
+      assertThat(exitCode).isEqualTo(COMPILATION_ERROR)
       assertThat(messages).contains(
         "@Binds methods' parameter type must be assignable to the return type",
       )
