--- conflicted
+++ resolved
@@ -1,26 +1,19 @@
 package com.squareup.anvil.compiler.dagger
 
 import com.google.common.truth.Truth.assertThat
-<<<<<<< HEAD
 import com.squareup.anvil.compiler.daggerProcessingModesForTests
-import com.squareup.anvil.compiler.injectClass
-import com.squareup.anvil.compiler.internal.testing.DaggerAnnotationProcessingMode
-=======
 import com.squareup.anvil.compiler.compilationErrorLine
 import com.squareup.anvil.compiler.injectClass
 import com.squareup.anvil.compiler.internal.testing.AnvilCompilationMode
->>>>>>> a3a12137
+import com.squareup.anvil.compiler.internal.testing.DaggerAnnotationProcessingMode
 import com.squareup.anvil.compiler.internal.testing.compileAnvil
 import com.squareup.anvil.compiler.internal.testing.createInstance
 import com.squareup.anvil.compiler.internal.testing.factoryClass
 import com.squareup.anvil.compiler.internal.testing.getPropertyValue
 import com.squareup.anvil.compiler.internal.testing.isStatic
 import com.squareup.anvil.compiler.isError
-<<<<<<< HEAD
 import com.squareup.anvil.compiler.testRequiresWildcards
-=======
 import com.squareup.anvil.compiler.useDaggerAndKspParams
->>>>>>> a3a12137
 import com.tschuchort.compiletesting.JvmCompilationResult
 import com.tschuchort.compiletesting.KotlinCompilation.ExitCode.OK
 import dagger.Lazy
@@ -36,24 +29,16 @@
 
 @RunWith(Parameterized::class)
 class InjectConstructorFactoryGeneratorTest(
-<<<<<<< HEAD
-  private val daggerProcessingMode: DaggerAnnotationProcessingMode?
-) {
-
-  companion object {
-    @Parameters(name = "Dagger processing mode: {0}")
-    @JvmStatic
-    fun daggerProcessingModes() = daggerProcessingModesForTests()
-=======
+  // TODO daggerProcessingMode: DaggerAnnotationProcessingMode?
   private val useDagger: Boolean,
   private val mode: AnvilCompilationMode,
 ) {
 
   companion object {
+    // TODO daggerProcessingModesForTests()
     @Parameters(name = "Use Dagger: {0}, mode: {1}")
     @JvmStatic
     fun params() = useDaggerAndKspParams()
->>>>>>> a3a12137
   }
 
   @Test fun `a factory class is generated for an inject constructor without arguments`() {
@@ -2576,15 +2561,8 @@
     ) {
       assertThat(exitCode).isError()
       assertThat(
-<<<<<<< HEAD
-        messages.lineSequence()
-          .filterOutKspErrorPrefix()
-          .first { it.startsWith("e:") }
-          .removeParametersAndSort()
-=======
         compilationErrorLine()
           .removeParametersAndSort(),
->>>>>>> a3a12137
       ).contains(
         "Type com.squareup.test.InjectClass may only contain one injected constructor. " +
           "Found: [@Inject com.squareup.test.InjectClass, @Inject com.squareup.test.InjectClass]",
