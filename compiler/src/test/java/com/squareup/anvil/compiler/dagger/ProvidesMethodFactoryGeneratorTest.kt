--- conflicted
+++ resolved
@@ -10,20 +10,14 @@
 import com.squareup.anvil.compiler.daggerModule1
 import com.squareup.anvil.compiler.daggerProcessingModesForTests
 import com.squareup.anvil.compiler.innerModule
-<<<<<<< HEAD
 import com.squareup.anvil.compiler.internal.testing.DaggerAnnotationProcessingMode
-=======
 import com.squareup.anvil.compiler.internal.testing.AnvilCompilationMode
->>>>>>> a3a12137
 import com.squareup.anvil.compiler.internal.testing.compileAnvil
 import com.squareup.anvil.compiler.internal.testing.createInstance
 import com.squareup.anvil.compiler.internal.testing.isStatic
 import com.squareup.anvil.compiler.internal.testing.moduleFactoryClass
 import com.squareup.anvil.compiler.isError
-<<<<<<< HEAD
-=======
 import com.squareup.anvil.compiler.useDaggerAndKspParams
->>>>>>> a3a12137
 import com.tschuchort.compiletesting.JvmCompilationResult
 import com.tschuchort.compiletesting.KotlinCompilation.ExitCode
 import dagger.Lazy
@@ -42,24 +36,16 @@
 @Suppress("UNCHECKED_CAST")
 @RunWith(Parameterized::class)
 class ProvidesMethodFactoryGeneratorTest(
-<<<<<<< HEAD
-  private val daggerProcessingMode: DaggerAnnotationProcessingMode?
-) {
-
-  companion object {
-    @Parameters(name = "Dagger processing mode: {0}")
-    @JvmStatic
-    fun daggerProcessingModes() = daggerProcessingModesForTests()
-=======
+// TODO daggerProcessingMode: DaggerAnnotationProcessingMode?
   private val useDagger: Boolean,
   private val mode: AnvilCompilationMode,
 ) {
 
   companion object {
+    // TODO daggerProcessingModesForTests()
     @Parameters(name = "Use Dagger: {0}, mode: {1}")
     @JvmStatic
     fun params() = useDaggerAndKspParams()
->>>>>>> a3a12137
   }
 
   @Test fun `a factory class is generated for a provider method`() {
@@ -2577,17 +2563,7 @@
       }
       """,
     ) {
-<<<<<<< HEAD
       assumeFalse(daggerProcessingMode != null)
-
-      assertThat(exitCode).isError()
-      assertThat(messages).contains("Source0.kt:5:3")
-      assertThat(messages).contains(
-        "Dagger provider methods must specify the return type explicitly when using Anvil. " +
-          "The return type cannot be inferred implicitly."
-      )
-=======
-      assumeFalse(useDagger)
       if (mode is AnvilCompilationMode.Ksp) {
         // KSP always resolves the inferred return type
         assertThat(exitCode).isEqualTo(ExitCode.OK)
@@ -2599,7 +2575,6 @@
             "The return type cannot be inferred implicitly.",
         )
       }
->>>>>>> a3a12137
     }
   }
 
@@ -3296,13 +3271,8 @@
         fun providesSomething(): Preference<Map<String, Boolean>>
       }
       """,
-<<<<<<< HEAD
       daggerProcessingMode = daggerProcessingMode,
       previousCompilationResult = otherModuleResult
-=======
-      enableDagger = true,
-      previousCompilationResult = otherModuleResult,
->>>>>>> a3a12137
     ) {
       // TODO component generation isn't possible with KSP yet
       assumeFalse(mode is AnvilCompilationMode.Ksp)
@@ -3387,13 +3357,8 @@
         fun providesSomething(): Set<String>
       }
       """,
-<<<<<<< HEAD
       daggerProcessingMode = daggerProcessingMode,
       previousCompilationResult = otherModuleResult
-=======
-      enableDagger = true,
-      previousCompilationResult = otherModuleResult,
->>>>>>> a3a12137
     ) {
       // TODO component generation isn't possible with KSP yet
       assumeFalse(mode is AnvilCompilationMode.Ksp)
