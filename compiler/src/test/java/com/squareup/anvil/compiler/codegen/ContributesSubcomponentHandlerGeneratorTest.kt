package com.squareup.anvil.compiler.codegen

import com.google.common.truth.Truth.assertThat
import com.squareup.anvil.annotations.MergeSubcomponent
import com.squareup.anvil.compiler.ANVIL_SUBCOMPONENT_SUFFIX
import com.squareup.anvil.compiler.COMPONENT_PACKAGE_PREFIX
import com.squareup.anvil.compiler.PARENT_COMPONENT
import com.squareup.anvil.compiler.SUBCOMPONENT_FACTORY
import com.squareup.anvil.compiler.SUBCOMPONENT_MODULE
import com.squareup.anvil.compiler.checkFullTestRun
import com.squareup.anvil.compiler.compile
import com.squareup.anvil.compiler.componentInterface
import com.squareup.anvil.compiler.contributingInterface
import com.squareup.anvil.compiler.daggerModule1
import com.squareup.anvil.compiler.internal.testing.DaggerAnnotationProcessingMode
import com.squareup.anvil.compiler.internal.testing.extends
import com.squareup.anvil.compiler.internal.testing.packageName
import com.squareup.anvil.compiler.internal.testing.simpleCodeGenerator
import com.squareup.anvil.compiler.internal.testing.use
import com.squareup.anvil.compiler.isError
import com.squareup.anvil.compiler.mergeComponentFqName
import com.squareup.anvil.compiler.secondContributingInterface
import com.squareup.anvil.compiler.subcomponentInterface
import com.tschuchort.compiletesting.JvmCompilationResult
import com.tschuchort.compiletesting.KotlinCompilation.ExitCode.OK
import dagger.Component
import org.junit.Test
import javax.inject.Singleton
import kotlin.test.assertFailsWith

class ContributesSubcomponentHandlerGeneratorTest {

  @Test fun `there is a subcomponent generated for a @MergeComponent`() {
    compile(
      """
        package com.squareup.test
  
        import com.squareup.anvil.annotations.ContributesSubcomponent
        import com.squareup.anvil.annotations.MergeComponent
  
        @ContributesSubcomponent(Any::class, Unit::class)
        interface SubcomponentInterface
        
        @MergeComponent(Unit::class)
        interface ComponentInterface
      """.trimIndent(),
    ) {
      val anvilComponent = subcomponentInterface.anvilComponent(componentInterface)
      assertThat(anvilComponent).isNotNull()

      val annotation = anvilComponent.getAnnotation(MergeSubcomponent::class.java)
      assertThat(annotation).isNotNull()
      assertThat(annotation.scope).isEqualTo(Any::class)
    }
  }

  @Test fun `there is a subcomponent generated for a @MergeSubcomponent`() {
    compile(
      """
        package com.squareup.test
  
        import com.squareup.anvil.annotations.ContributesSubcomponent
        import com.squareup.anvil.annotations.MergeSubcomponent
  
        @ContributesSubcomponent(Any::class, Unit::class)
        interface SubcomponentInterface
        
        @MergeSubcomponent(Unit::class)
        interface ComponentInterface
      """.trimIndent(),
    ) {
      val anvilComponent = subcomponentInterface.anvilComponent(componentInterface)
      assertThat(anvilComponent).isNotNull()

      val annotation = anvilComponent.getAnnotation(MergeSubcomponent::class.java)
      assertThat(annotation).isNotNull()
      assertThat(annotation.scope).isEqualTo(Any::class)
    }
  }

  @Test
  fun `there is a subcomponent generated for a @MergeInterfaces and the parent component is added to the interface`() {
    compile(
      """
        package com.squareup.test
  
        import com.squareup.anvil.annotations.ContributesSubcomponent
        import com.squareup.anvil.annotations.compat.MergeInterfaces
  
        @ContributesSubcomponent(Any::class, Unit::class)
        interface SubcomponentInterface
        
        @MergeInterfaces(Unit::class)
        interface ComponentInterface
      """.trimIndent(),
    ) {
      val anvilComponent = subcomponentInterface.anvilComponent(componentInterface)
      assertThat(anvilComponent).isNotNull()

      val annotation = anvilComponent.getAnnotation(MergeSubcomponent::class.java)
      assertThat(annotation).isNotNull()
      assertThat(annotation.scope).isEqualTo(Any::class)

      assertThat(
        componentInterface extends subcomponentInterface
          .anvilComponent(componentInterface)
          .parentComponentInterface,
      ).isTrue()
    }
  }

  @Test fun `there is no subcomponent generated for a @MergeModules`() {
    compile(
      """
        package com.squareup.test
  
        import com.squareup.anvil.annotations.ContributesSubcomponent
        import com.squareup.anvil.annotations.compat.MergeModules
  
        @ContributesSubcomponent(Any::class, Unit::class)
        interface SubcomponentInterface
        
        @MergeModules(Unit::class)
        interface ComponentInterface
      """.trimIndent(),
    ) {
      assertThat(exitCode).isEqualTo(OK)

      assertFailsWith<ClassNotFoundException> {
        subcomponentInterface.anvilComponent(componentInterface)
      }
    }
  }

  @Test fun `there is no subcomponent generated for a mismatching scopes`() {
    compile(
      """
        package com.squareup.test
  
        import com.squareup.anvil.annotations.ContributesSubcomponent
        import com.squareup.anvil.annotations.MergeComponent
  
        @ContributesSubcomponent(Any::class, parentScope = Int::class)
        interface SubcomponentInterface
        
        @MergeComponent(Unit::class)
        interface ComponentInterface
      """.trimIndent(),
    ) {
      assertThat(exitCode).isEqualTo(OK)

      assertFailsWith<ClassNotFoundException> {
        subcomponentInterface.anvilComponent(componentInterface)
      }
    }
  }

  @Test fun `there is a subcomponent generated for an inner class`() {
    compile(
      """
        package com.squareup.test
  
        import com.squareup.anvil.annotations.ContributesSubcomponent
        import com.squareup.anvil.annotations.MergeComponent
  
        class Outer {
          @ContributesSubcomponent(Any::class, Unit::class)
          interface SubcomponentInterface
        }
        
        @MergeComponent(Unit::class)
        interface ComponentInterface
      """.trimIndent(),
    ) {
      val subcomponentInterface = classLoader
        .loadClass("com.squareup.test.Outer\$SubcomponentInterface")

      val anvilComponent = subcomponentInterface.anvilComponent(componentInterface)
      assertThat(anvilComponent).isNotNull()

      val annotation = anvilComponent.getAnnotation(MergeSubcomponent::class.java)
      assertThat(annotation).isNotNull()
      assertThat(annotation.scope).isEqualTo(Any::class)
    }
  }

  @Test fun `there is a subcomponent generated for an inner parent class`() {
    compile(
      """
        package com.squareup.test
  
        import com.squareup.anvil.annotations.ContributesSubcomponent
        import com.squareup.anvil.annotations.MergeComponent
  
        @ContributesSubcomponent(Any::class, Unit::class)
        interface SubcomponentInterface
        
        class Outer {
          @MergeComponent(Unit::class)
          interface ComponentInterface
        }
        
      """.trimIndent(),
    ) {
      val anvilComponent = subcomponentInterface.anvilComponent(
        classLoader.loadClass("com.squareup.test.Outer\$ComponentInterface"),
      )
      assertThat(anvilComponent).isNotNull()

      val annotation = anvilComponent.getAnnotation(MergeSubcomponent::class.java)
      assertThat(annotation).isNotNull()
      assertThat(annotation.scope).isEqualTo(Any::class)
    }
  }

  @Test fun `there is a subcomponent generated in a chain of contributed subcomponents`() {
    // This test will exercise multiple rounds of code generation.
    compile(
      """
        package com.squareup.test
  
        import com.squareup.anvil.annotations.ContributesSubcomponent
        import com.squareup.anvil.annotations.MergeComponent
        
        @MergeComponent(Unit::class)
        interface ComponentInterface
  
        @ContributesSubcomponent(Any::class, parentScope = Unit::class)
        interface SubcomponentInterface1
  
        @ContributesSubcomponent(Int::class, parentScope = Any::class)
        interface SubcomponentInterface2
  
        @ContributesSubcomponent(Long::class, parentScope = Int::class)
        interface SubcomponentInterface3
      """.trimIndent(),
    ) {
      var parentComponentInterface = componentInterface

      for (index in 1..3) {
        val subcomponentInterface = classLoader
          .loadClass("com.squareup.test.SubcomponentInterface$index")

        val anvilComponent = subcomponentInterface.anvilComponent(parentComponentInterface)
        assertThat(anvilComponent).isNotNull()

        val annotation = anvilComponent.getAnnotation(MergeSubcomponent::class.java)
        assertThat(annotation).isNotNull()

        parentComponentInterface = anvilComponent
      }
    }
  }

  @Test fun `there is a subcomponent generated with separate compilations`() {
    val firstCompilationResult = compile(
      """
        package com.squareup.test
  
        import com.squareup.anvil.annotations.ContributesSubcomponent
        
        @ContributesSubcomponent(Any::class, parentScope = Unit::class)
        interface SubcomponentInterface1
      """.trimIndent(),
    ) {
      assertThat(exitCode).isEqualTo(OK)
    }

    compile(
      """
        package com.squareup.test
  
        import com.squareup.anvil.annotations.MergeComponent
        import com.squareup.anvil.annotations.ContributesSubcomponent
        
        @ContributesSubcomponent(Unit::class, parentScope = Int::class)
        interface SubcomponentInterface2
        
        @MergeComponent(Int::class)
        interface ComponentInterface
      """.trimIndent(),
      previousCompilationResult = firstCompilationResult,
    ) {
      val anvilComponent = classLoader
        .loadClass("com.squareup.test.SubcomponentInterface2")
        .anvilComponent(componentInterface)
      assertThat(anvilComponent).isNotNull()

      val annotation = anvilComponent.getAnnotation(MergeSubcomponent::class.java)
      assertThat(annotation).isNotNull()
      assertThat(annotation.scope).isEqualTo(Unit::class)
    }
  }

  @Test fun `Dagger modules can be added manually`() {
    compile(
      """
        package com.squareup.test
  
        import com.squareup.anvil.annotations.ContributesSubcomponent
        import com.squareup.anvil.annotations.MergeComponent
        import dagger.Module

        @Module
        object DaggerModule1
  
        @ContributesSubcomponent(
          scope = Any::class, 
          parentScope = Unit::class,
          modules = [DaggerModule1::class]
        )
        interface SubcomponentInterface
        
        @MergeComponent(Unit::class)
        interface ComponentInterface
      """.trimIndent(),
    ) {
      val annotation = subcomponentInterface.anvilComponent(componentInterface)
        .getAnnotation(MergeSubcomponent::class.java)

      assertThat(annotation.modules.toList()).containsExactly(daggerModule1.kotlin)
    }
  }

  @Test fun `Dagger modules can be added manually with multiple compilations`() {
    val firstCompilationResult = compile(
      """
        package com.squareup.test
  
        import com.squareup.anvil.annotations.ContributesSubcomponent
        import dagger.Module

        @Module
        object DaggerModule1
  
        @ContributesSubcomponent(
          scope = Any::class, 
          parentScope = Unit::class,
          modules = [DaggerModule1::class]
        )
        interface SubcomponentInterface
      """.trimIndent(),
    ) {
      assertThat(exitCode).isEqualTo(OK)
    }

    compile(
      """
        package com.squareup.test
  
        import com.squareup.anvil.annotations.MergeComponent
        
        @MergeComponent(Unit::class)
        interface ComponentInterface
      """.trimIndent(),
      previousCompilationResult = firstCompilationResult,
    ) {
      val annotation = subcomponentInterface.anvilComponent(componentInterface)
        .getAnnotation(MergeSubcomponent::class.java)

      assertThat(annotation.modules.toList()).containsExactly(daggerModule1.kotlin)
    }
  }

  @Test fun `Dagger modules, component interfaces and bindings can be excluded`() {
    compile(
      """
        package com.squareup.test
  
        import com.squareup.anvil.annotations.ContributesBinding
        import com.squareup.anvil.annotations.ContributesSubcomponent
        import com.squareup.anvil.annotations.ContributesTo
        import com.squareup.anvil.annotations.MergeComponent
        import dagger.Module

        @Module
        @ContributesTo(Any::class)
        object DaggerModule1

        @ContributesTo(Any::class)
        interface ContributingInterface
  
        @ContributesBinding(Any::class)
        interface SecondContributingInterface : CharSequence
  
        @ContributesSubcomponent(
          scope = Any::class, 
          parentScope = Unit::class,
          exclude = [
            DaggerModule1::class, 
            ContributingInterface::class, 
            SecondContributingInterface::class
          ]
        )
        interface SubcomponentInterface
        
        @MergeComponent(Unit::class)
        interface ComponentInterface
      """.trimIndent(),
    ) {
      val annotation = subcomponentInterface.anvilComponent(componentInterface)
        .getAnnotation(MergeSubcomponent::class.java)

      assertThat(annotation.exclude.toList()).containsExactly(
        daggerModule1.kotlin,
        contributingInterface.kotlin,
        secondContributingInterface.kotlin,
      )
    }
  }

  @Test
  fun `Dagger modules, component interfaces and bindings can be excluded with multiple compilations`() {
    val firstCompilationResult = compile(
      """
        package com.squareup.test
  
        import com.squareup.anvil.annotations.ContributesBinding
        import com.squareup.anvil.annotations.ContributesSubcomponent
        import com.squareup.anvil.annotations.ContributesTo
        import dagger.Module

        @Module
        @ContributesTo(Any::class)
        object DaggerModule1

        @ContributesTo(Any::class)
        interface ContributingInterface
  
        @ContributesBinding(Any::class)
        interface SecondContributingInterface : CharSequence
  
        @ContributesSubcomponent(
          scope = Any::class, 
          parentScope = Unit::class,
          exclude = [
            DaggerModule1::class, 
            ContributingInterface::class, 
            SecondContributingInterface::class
          ]
        )
        interface SubcomponentInterface
      """.trimIndent(),
    ) {
      assertThat(exitCode).isEqualTo(OK)
    }

    compile(
      """
        package com.squareup.test
  
        import com.squareup.anvil.annotations.MergeComponent

        @MergeComponent(Unit::class)
        interface ComponentInterface
      """.trimIndent(),
      previousCompilationResult = firstCompilationResult,
    ) {
      val annotation = subcomponentInterface.anvilComponent(componentInterface)
        .getAnnotation(MergeSubcomponent::class.java)

      assertThat(annotation.exclude.toList()).containsExactly(
        daggerModule1.kotlin,
        contributingInterface.kotlin,
        secondContributingInterface.kotlin,
      )
    }
  }

  @Test
  fun `there is a parent component interface automatically generated without declaring one explicitly`() {
    compile(
      """
        package com.squareup.test
  
        import com.squareup.anvil.annotations.ContributesSubcomponent
        import com.squareup.anvil.annotations.MergeComponent
  
        @ContributesSubcomponent(Any::class, parentScope = Unit::class)
        interface SubcomponentInterface
        
        @MergeComponent(Unit::class)
        interface ComponentInterface
      """.trimIndent(),
    ) {
      val parentComponent =
        subcomponentInterface.anvilComponent(componentInterface).parentComponentInterface
      assertThat(parentComponent).isNotNull()

      assertThat(parentComponent.declaredMethods.single().returnType)
        .isEqualTo(subcomponentInterface.anvilComponent(componentInterface))

      assertThat(componentInterface extends parentComponent).isTrue()
    }
  }

  @Test
  fun `the parent component interface extends a manually declared component interface with the same scope`() {
    compile(
      """
        package com.squareup.test
  
        import com.squareup.anvil.annotations.ContributesSubcomponent
        import com.squareup.anvil.annotations.ContributesTo
        import com.squareup.anvil.annotations.MergeComponent
  
        @ContributesSubcomponent(Any::class, parentScope = Unit::class)
        interface SubcomponentInterface {
          @ContributesTo(Unit::class)
          interface AnyParentComponent {
            fun createComponent(): SubcomponentInterface
            fun integer(): Int
          }
        }
        
        @MergeComponent(Unit::class)
        interface ComponentInterface
      """.trimIndent(),
    ) {
      val parentComponent =
        subcomponentInterface.anvilComponent(componentInterface).parentComponentInterface
      assertThat(parentComponent).isNotNull()

      val createComponentFunction = parentComponent.declaredMethods.single()
      assertThat(createComponentFunction.returnType)
        .isEqualTo(subcomponentInterface.anvilComponent(componentInterface))
      assertThat(createComponentFunction.name)
        .isEqualTo("createComponent")

      assertThat(
        parentComponent extends subcomponentInterface.anyParentComponentInterface,
      ).isTrue()

      assertThat(componentInterface extends parentComponent).isTrue()
    }
  }

  @Test
  fun `the parent component interface extends a manually declared component interface with the same scope with multiple compilations`() {
    val firstCompilationResult = compile(
      """
        package com.squareup.test
  
        import com.squareup.anvil.annotations.ContributesSubcomponent
        import com.squareup.anvil.annotations.ContributesTo
  
        @ContributesSubcomponent(Any::class, parentScope = Unit::class)
        interface SubcomponentInterface {
          @ContributesTo(Unit::class)
          interface AnyParentComponent {
            fun createComponent(): SubcomponentInterface
            fun integer(): Int
          }
        }
      """,
    ) {
      assertThat(exitCode).isEqualTo(OK)
    }

    compile(
      """
        package com.squareup.test
  
        import com.squareup.anvil.annotations.MergeComponent
  
        @MergeComponent(Unit::class)
        interface ComponentInterface
      """,
      previousCompilationResult = firstCompilationResult,
    ) {
      val parentComponent =
        subcomponentInterface.anvilComponent(componentInterface).parentComponentInterface
      assertThat(parentComponent).isNotNull()

      val createComponentFunction = parentComponent.declaredMethods.single()
      assertThat(createComponentFunction.returnType)
        .isEqualTo(subcomponentInterface.anvilComponent(componentInterface))
      assertThat(createComponentFunction.name)
        .isEqualTo("createComponent")

      assertThat(
        parentComponent extends subcomponentInterface.anyParentComponentInterface,
      ).isTrue()

      assertThat(componentInterface extends parentComponent).isTrue()
    }
  }

  @Test
  fun `the parent component interface does not extend a manually declared component interface with a different scope`() {
    compile(
      """
        package com.squareup.test
  
        import com.squareup.anvil.annotations.ContributesSubcomponent
        import com.squareup.anvil.annotations.ContributesTo
        import com.squareup.anvil.annotations.MergeComponent
  
        @ContributesSubcomponent(Any::class, parentScope = Unit::class)
        interface SubcomponentInterface {
          @ContributesTo(Int::class)
          interface AnyParentComponent {
            fun createComponent(): SubcomponentInterface
          }
        }
        
        @MergeComponent(Unit::class)
        interface ComponentInterface
      """.trimIndent(),
    ) {
      val parentComponent =
        subcomponentInterface.anvilComponent(componentInterface).parentComponentInterface
      assertThat(
        parentComponent extends subcomponentInterface.anyParentComponentInterface,
      ).isFalse()
    }
  }

  @Test
  fun `Dagger generates the real component and subcomponent and they can be instantiated through the component interfaces`() {
    checkFullTestRun()

    compile(
      """
        package com.squareup.test
  
        import com.squareup.anvil.annotations.ContributesSubcomponent
        import com.squareup.anvil.annotations.ContributesTo
        import com.squareup.anvil.annotations.MergeComponent
        import dagger.Module
        import dagger.Provides

        @ContributesTo(Any::class)
        @Module
        object DaggerModule {
          @Provides fun provideInteger(): Int = 5
        }
  
        @ContributesSubcomponent(Any::class, parentScope = Unit::class)
        interface SubcomponentInterface {
          @ContributesTo(Unit::class)
          interface AnyParentComponent {
            fun createComponent(): SubcomponentInterface
          }
          
          fun integer(): Int
        }
        
        @MergeComponent(Unit::class)
        interface ComponentInterface
      """,
<<<<<<< HEAD
      daggerAnnotationProcessingMode = DaggerAnnotationProcessingMode.KAPT
=======
      enableDaggerAnnotationProcessor = true,
>>>>>>> a3a12137
    ) {
      val daggerComponent = componentInterface.daggerComponent.declaredMethods
        .single { it.name == "create" }
        .invoke(null)

      // Note that there are no declared methods, only inherited methods.
      assertThat(componentInterface.declaredMethods.toList()).isEmpty()

      // There are two methods: one from AnyParentComponent and one from the generated component
      // interface. Both show up in the reflection APIs.
      val subcomponent = componentInterface.methods
        .first { it.name == "createComponent" }
        .invoke(daggerComponent)

      val int = subcomponent::class.java.declaredMethods
        .single { it.name == "integer" }
        .use { it.invoke(subcomponent) as Int }

      assertThat(int).isEqualTo(5)
    }
  }

  @Test
  fun `the parent interface of a contributed subcomponent is picked up by components and other contributed subcomponents`() {
    compile(
      """
        package com.squareup.test
  
        import com.squareup.anvil.annotations.ContributesSubcomponent
        import com.squareup.anvil.annotations.ContributesTo
        import com.squareup.anvil.annotations.MergeComponent
        import dagger.Module
        import dagger.Provides

        @ContributesSubcomponent(Any::class, parentScope = Unit::class)
        interface SubcomponentInterface1 {
          @ContributesTo(Unit::class)
          interface AnyParentComponent {
            fun createComponent(): SubcomponentInterface1
          }
        }

        @ContributesSubcomponent(Unit::class, parentScope = Int::class)
        interface SubcomponentInterface2 {
          @ContributesTo(Int::class)
          interface AnyParentComponent {
            fun createComponent(): SubcomponentInterface2
          }
        }
        
        @MergeComponent(Unit::class)
        interface ComponentInterface1
        
        @MergeComponent(Int::class)
        interface ComponentInterface2
      """,
      // Keep Dagger enabled, because it complained initially.
<<<<<<< HEAD
      daggerAnnotationProcessingMode = DaggerAnnotationProcessingMode.KAPT
=======
      enableDaggerAnnotationProcessor = true,
>>>>>>> a3a12137
    ) {
      assertThat(componentInterface1 extends subcomponentInterface1.anyParentComponentInterface)
      assertThat(
        componentInterface1 extends
          subcomponentInterface1.anvilComponent(componentInterface1).parentComponentInterface,
      )

      assertThat(componentInterface2 extends subcomponentInterface2.anyParentComponentInterface)
      assertThat(
        componentInterface2 extends
          subcomponentInterface2.anvilComponent(componentInterface2).parentComponentInterface,
      )

      // Note that NOT subcomponentInterface2 extends these parent component interface, but its
      // generated @MergeSubcomponent extends them.
      assertThat(subcomponentInterface2 extends subcomponentInterface1.anyParentComponentInterface)
      assertThat(
        subcomponentInterface2.anvilComponent(componentInterface2) extends
          subcomponentInterface1.anvilComponent(
            subcomponentInterface2.anvilComponent(componentInterface2),
          ).parentComponentInterface,
      )
    }
  }

  @Test fun `contributed subcomponents can be excluded with @MergeComponent`() {
    compile(
      """
      package com.squareup.test

      import com.squareup.anvil.annotations.ContributesSubcomponent
      import com.squareup.anvil.annotations.MergeComponent

      @ContributesSubcomponent(Unit::class, parentScope = Any::class)
      interface SubcomponentInterface

      @MergeComponent(
          scope = Any::class,
          exclude = [SubcomponentInterface::class]
      )
      interface ComponentInterface
      """,
    ) {
      assertThat(exitCode).isEqualTo(OK)

      // Fails because the component is never generated.
      assertFailsWith<ClassNotFoundException> {
        subcomponentInterface.anvilComponent(componentInterface)
      }
      assertThat(componentInterface.interfaces).isEmpty()
    }
  }

  @Test fun `contributed subcomponents can be excluded with @MergeSubcomponent`() {
    compile(
      """
      package com.squareup.test

      import com.squareup.anvil.annotations.ContributesSubcomponent
      import com.squareup.anvil.annotations.MergeSubcomponent

      @ContributesSubcomponent(Unit::class, parentScope = Any::class)
      interface SubcomponentInterface

      @MergeSubcomponent(
          scope = Any::class,
          exclude = [SubcomponentInterface::class]
      )
      interface ComponentInterface
      """,
    ) {
      assertThat(exitCode).isEqualTo(OK)

      // Fails because the component is never generated.
      assertFailsWith<ClassNotFoundException> {
        subcomponentInterface.anvilComponent(componentInterface)
      }
      assertThat(componentInterface.interfaces).isEmpty()
    }
  }

  @Test fun `contributed subcomponents can be excluded with @MergeModules`() {
    compile(
      """
      package com.squareup.test

      import com.squareup.anvil.annotations.compat.MergeModules
      import com.squareup.anvil.annotations.ContributesSubcomponent

      @ContributesSubcomponent(Unit::class, parentScope = Any::class)
      interface SubcomponentInterface

      @MergeModules(
          scope = Any::class,
          exclude = [SubcomponentInterface::class]
      )
      interface ComponentInterface
      """,
    ) {
      assertThat(exitCode).isEqualTo(OK)

      // Fails because the component is never generated.
      assertFailsWith<ClassNotFoundException> {
        subcomponentInterface.anvilComponent(componentInterface)
      }
    }
  }

  @Test fun `contributed subcomponents can be excluded in one component but not the other`() {
    compile(
      """
      package com.squareup.test

      import com.squareup.anvil.annotations.ContributesSubcomponent
      import com.squareup.anvil.annotations.MergeComponent

      @ContributesSubcomponent(Unit::class, parentScope = Any::class)
      interface SubcomponentInterface

      @MergeComponent(
        scope = Any::class,
        exclude = [SubcomponentInterface::class]
      )
      interface ComponentInterface

      @MergeComponent(
        scope = Any::class,
      )
      interface ContributingInterface
      """,
    ) {
      // Fails because the component is never generated.
      assertFailsWith<ClassNotFoundException> {
        subcomponentInterface.anvilComponent(componentInterface)
      }

      assertThat(
        contributingInterface extends
          subcomponentInterface
            .anvilComponent(contributingInterface)
            .parentComponentInterface,
      ).isTrue()
    }
  }

  @Test fun `contributed subcomponents can be excluded only with a matching scope`() {
    compile(
      """
      package com.squareup.test

      import com.squareup.anvil.annotations.ContributesSubcomponent
      import com.squareup.anvil.annotations.MergeComponent

      @ContributesSubcomponent(Unit::class, parentScope = Int::class)
      interface SubcomponentInterface

      @MergeComponent(
          scope = Any::class,
          exclude = [SubcomponentInterface::class]
      )
      interface ComponentInterface
      """,
    ) {
      assertThat(exitCode).isError()
      assertThat(messages).contains(
        "com.squareup.test.ComponentInterface with scopes [kotlin.Any] wants to exclude " +
          "com.squareup.test.SubcomponentInterface, but the excluded class isn't contributed " +
          "to the same scope.",
      )
    }
  }

  @Test
  fun `the parent component interface can return a factory`() {
    compile(
      """
        package com.squareup.test
  
        import com.squareup.anvil.annotations.ContributesSubcomponent
        import com.squareup.anvil.annotations.ContributesSubcomponent.Factory
        import com.squareup.anvil.annotations.ContributesTo
        import com.squareup.anvil.annotations.MergeComponent
  
        @ContributesSubcomponent(Any::class, parentScope = Unit::class)
        interface SubcomponentInterface {
          @ContributesTo(Unit::class)
          interface AnyParentComponent {
            fun createFactory(): ComponentFactory
          }

          @Factory
          interface ComponentFactory {
            fun createComponent(): SubcomponentInterface
          }
        }
        
        @MergeComponent(Unit::class)
        interface ComponentInterface
      """.trimIndent(),
    ) {
      val createFactoryFunction = subcomponentInterface.anvilComponent(componentInterface)
        .parentComponentInterface
        .declaredMethods
        .single()

      assertThat(createFactoryFunction.returnType)
        .isEqualTo(subcomponentInterface.anvilComponent(componentInterface).generatedFactory)
      assertThat(createFactoryFunction.name).isEqualTo("createFactory")

      assertThat(
        subcomponentInterface.anvilComponent(componentInterface).generatedFactory extends
          subcomponentInterface.componentFactory,
      ).isTrue()
    }
  }

  @Test
  fun `a factory can be an abstract class`() {
    compile(
      """
        package com.squareup.test
  
        import com.squareup.anvil.annotations.ContributesSubcomponent
        import com.squareup.anvil.annotations.ContributesSubcomponent.Factory
        import com.squareup.anvil.annotations.ContributesTo
        import com.squareup.anvil.annotations.MergeComponent
  
        @ContributesSubcomponent(Any::class, parentScope = Unit::class)
        interface SubcomponentInterface {
          @ContributesTo(Unit::class)
          interface AnyParentComponent {
            fun createFactory(): ComponentFactory
          }

          @Factory
          abstract class ComponentFactory {
            abstract fun createComponent(): SubcomponentInterface
          }
        }
        
        @MergeComponent(Unit::class)
        interface ComponentInterface
      """.trimIndent(),
    ) {
      val createFactoryFunction = subcomponentInterface.anvilComponent(componentInterface)
        .parentComponentInterface
        .declaredMethods
        .single()

      assertThat(createFactoryFunction.returnType)
        .isEqualTo(subcomponentInterface.anvilComponent(componentInterface).generatedFactory)
      assertThat(createFactoryFunction.name).isEqualTo("createFactory")

      assertThat(
        subcomponentInterface.anvilComponent(componentInterface).generatedFactory extends
          subcomponentInterface.componentFactory,
      ).isTrue()
    }
  }

  @Test fun `the generated parent component interface returns the factory if one is present`() {
    compile(
      """
        package com.squareup.test
  
        import com.squareup.anvil.annotations.ContributesSubcomponent
        import com.squareup.anvil.annotations.ContributesSubcomponent.Factory
        import com.squareup.anvil.annotations.ContributesTo
        import com.squareup.anvil.annotations.MergeComponent
  
        @ContributesSubcomponent(Any::class, parentScope = Unit::class)
        interface SubcomponentInterface {
          @Factory
          interface ComponentFactory {
            fun createComponent(): SubcomponentInterface
          }
        }
        
        @MergeComponent(Unit::class)
        interface ComponentInterface
      """.trimIndent(),
    ) {
      val parentComponent =
        subcomponentInterface.anvilComponent(componentInterface).parentComponentInterface
      assertThat(parentComponent).isNotNull()

      val createFactoryFunction = parentComponent.declaredMethods.single()
      assertThat(createFactoryFunction.returnType)
        .isEqualTo(subcomponentInterface.anvilComponent(componentInterface).generatedFactory)
      assertThat(createFactoryFunction.name).isEqualTo("createComponentFactory")

      assertThat(
        subcomponentInterface.anvilComponent(componentInterface).generatedFactory extends
          subcomponentInterface.componentFactory,
      ).isTrue()
    }
  }

  @Test fun `Dagger generates the real component and subcomponent with a factory`() {
    checkFullTestRun()

    compile(
      """
        package com.squareup.test
  
        import com.squareup.anvil.annotations.ContributesSubcomponent
        import com.squareup.anvil.annotations.ContributesSubcomponent.Factory
        import com.squareup.anvil.annotations.ContributesTo
        import com.squareup.anvil.annotations.MergeComponent
        import dagger.BindsInstance

        @ContributesSubcomponent(Any::class, parentScope = Unit::class)
        interface SubcomponentInterface {
          @ContributesTo(Unit::class)
          interface AnyParentComponent {
            fun createFactory(): ComponentFactory
          }

          @Factory
          interface ComponentFactory {
            fun createComponent(
              @BindsInstance integer: Int
            ): SubcomponentInterface
          }
          
          fun integer(): Int
        }
        
        @MergeComponent(Unit::class)
        interface ComponentInterface
      """,
<<<<<<< HEAD
      daggerAnnotationProcessingMode = DaggerAnnotationProcessingMode.KAPT
=======
      enableDaggerAnnotationProcessor = true,
>>>>>>> a3a12137
    ) {
      val daggerComponent = componentInterface.daggerComponent.declaredMethods
        .single { it.name == "create" }
        .invoke(null)

      // Note that there are no declared methods, only inherited methods.
      assertThat(componentInterface.declaredMethods.toList()).isEmpty()

      // There are two methods: one from AnyParentComponent and one from the generated component
      // interface. Both show up in the reflection APIs.
      val factory = componentInterface.methods
        .first { it.name == "createFactory" }
        .invoke(daggerComponent)

      val subcomponent = factory::class.java.declaredMethods
        .single { it.returnType == subcomponentInterface }
        .use { it.invoke(factory, 5) }

      val int = subcomponent::class.java.declaredMethods
        .single { it.name == "integer" }
        .use { it.invoke(subcomponent) as Int }

      assertThat(int).isEqualTo(5)
    }
  }

  @Test
  fun `the generated factory can be injected`() {
    checkFullTestRun()

    compile(
      """
        package com.squareup.test
  
        import com.squareup.anvil.annotations.ContributesSubcomponent
        import com.squareup.anvil.annotations.ContributesSubcomponent.Factory
        import com.squareup.anvil.annotations.MergeComponent
        import dagger.BindsInstance
        import javax.inject.Inject 

        @ContributesSubcomponent(Any::class, parentScope = Unit::class)
        interface SubcomponentInterface {
          @Factory
          interface ComponentFactory {
            fun createComponent(
              @BindsInstance integer: Int
            ): SubcomponentInterface
          }
          
          fun integer(): Int
        }
        
        @MergeComponent(Unit::class)
        interface ComponentInterface {
          fun testClass(): TestClass
        }

        class TestClass @Inject constructor(val factory: SubcomponentInterface.ComponentFactory)
      """,
<<<<<<< HEAD
      daggerAnnotationProcessingMode = DaggerAnnotationProcessingMode.KAPT
=======
      enableDaggerAnnotationProcessor = true,
>>>>>>> a3a12137
    ) {
      val daggerComponent = componentInterface.daggerComponent.declaredMethods
        .single { it.name == "create" }
        .invoke(null)

      val testClassInstance = componentInterface.declaredMethods
        .single { it.name == "testClass" }
        .invoke(daggerComponent)

      val factory = testClassInstance::class.java.declaredMethods
        .single { it.name == "getFactory" }
        .invoke(testClassInstance)

      val subcomponent = factory::class.java.declaredMethods
        .single { it.returnType == subcomponentInterface }
        .use { it.invoke(factory, 5) }

      val int = subcomponent::class.java.declaredMethods
        .single { it.name == "integer" }
        .use { it.invoke(subcomponent) as Int }

      assertThat(int).isEqualTo(5)
    }
  }

  @Test
  fun `the generated factory can be injected in a nested subcomponent`() {
    checkFullTestRun()

    compile(
      """
        package com.squareup.test
  
        import com.squareup.anvil.annotations.ContributesSubcomponent
        import com.squareup.anvil.annotations.ContributesSubcomponent.Factory
        import com.squareup.anvil.annotations.MergeComponent
        import dagger.BindsInstance
        import javax.inject.Inject 

        @ContributesSubcomponent(Any::class, parentScope = Unit::class)
        interface SubcomponentInterface {
          @Factory
          interface ComponentFactory {
            fun createComponent(
              @BindsInstance integer: Int
            ): SubcomponentInterface
          }
          
          fun integer(): Int
        } 

        @ContributesSubcomponent(Unit::class, parentScope = Int::class)
        interface ComponentInterface1 {
          fun testClass(): TestClass
        }
        
        @MergeComponent(Int::class)
        interface ComponentInterface2

        class TestClass @Inject constructor(val factory: SubcomponentInterface.ComponentFactory)
      """,
<<<<<<< HEAD
      daggerAnnotationProcessingMode = DaggerAnnotationProcessingMode.KAPT
=======
      enableDaggerAnnotationProcessor = true,
>>>>>>> a3a12137
    ) {
      val daggerComponent = componentInterface2.daggerComponent.declaredMethods
        .single { it.name == "create" }
        .invoke(null)

      val subcomponent1 = componentInterface2.methods
        .single()
        .invoke(daggerComponent)

      val testClassInstance = componentInterface1.declaredMethods
        .single { it.name == "testClass" }
        .invoke(subcomponent1)

      val factory = testClassInstance::class.java.declaredMethods
        .single { it.name == "getFactory" }
        .invoke(testClassInstance)

      val subcomponent2 = factory::class.java.declaredMethods
        .single { it.returnType == subcomponentInterface }
        .use { it.invoke(factory, 5) }

      val int = subcomponent2::class.java.declaredMethods
        .single { it.name == "integer" }
        .use { it.invoke(subcomponent2) as Int }

      assertThat(int).isEqualTo(5)
    }
  }

  @Test
  fun `the generated factory can be injected with multiple compilations`() {
    checkFullTestRun()

    val firstCompilationResult = compile(
      """
        package com.squareup.test
  
        import com.squareup.anvil.annotations.ContributesSubcomponent
        import com.squareup.anvil.annotations.ContributesSubcomponent.Factory
        import com.squareup.anvil.annotations.ContributesTo
        import com.squareup.anvil.annotations.MergeComponent
        import dagger.BindsInstance

        @ContributesSubcomponent(
          scope = Any::class, 
          parentScope = Unit::class
        )
        interface SubcomponentInterface {
          fun integer(): Int

          @Factory
          interface ComponentFactory {
            fun createComponent(@BindsInstance integer: Int): SubcomponentInterface
          }

          @ContributesTo(Unit::class)
          interface AnyParentComponent {
            fun createFactory(): ComponentFactory
          }
        }

        @MergeComponent(Unit::class)
        interface ComponentInterface1
      """.trimIndent(),
<<<<<<< HEAD
      daggerAnnotationProcessingMode = DaggerAnnotationProcessingMode.KAPT
=======
      enableDaggerAnnotationProcessor = true,
>>>>>>> a3a12137
    ) {
      assertThat(exitCode).isEqualTo(OK)

      assertThat(
        componentInterface1 extends subcomponentInterface.anyParentComponentInterface,
      ).isTrue()
    }

    compile(
      """
        package com.squareup.test
  
        import com.squareup.anvil.annotations.MergeComponent

        @MergeComponent(Unit::class)
        interface ComponentInterface2
      """.trimIndent(),
      previousCompilationResult = firstCompilationResult,
<<<<<<< HEAD
      daggerAnnotationProcessingMode = DaggerAnnotationProcessingMode.KAPT
=======
      enableDaggerAnnotationProcessor = true,
>>>>>>> a3a12137
    ) {
      assertThat(exitCode).isEqualTo(OK)

      val daggerComponent = componentInterface2.daggerComponent.declaredMethods
        .single { it.name == "create" }
        .invoke(null)

      val factory = componentInterface2.methods
        .first { it.name == "createFactory" }
        .invoke(daggerComponent)

      val subcomponent = factory::class.java.declaredMethods
        .single { it.returnType == subcomponentInterface }
        .use { it.invoke(factory, 5) }

      val int = subcomponent::class.java.declaredMethods
        .single { it.name == "integer" }
        .use { it.invoke(subcomponent) as Int }

      assertThat(int).isEqualTo(5)
    }
  }

  @Test
  fun `the correct generated factory is bound`() {
    compile(
      """
        package com.squareup.test
  
        import com.squareup.anvil.annotations.ContributesSubcomponent
        import com.squareup.anvil.annotations.ContributesSubcomponent.Factory
        import com.squareup.anvil.annotations.MergeComponent
        import dagger.BindsInstance
        import javax.inject.Inject 

        @ContributesSubcomponent(Any::class, parentScope = Unit::class)
        interface SubcomponentInterface {
          @Factory
          interface ComponentFactory {
            fun createComponent(
              @BindsInstance integer: Int
            ): SubcomponentInterface
          }
        }
        
        @MergeComponent(Unit::class)
        interface ComponentInterface1
        
        @MergeComponent(Unit::class)
        interface ComponentInterface2
      """,
    ) {
      val modules1 = componentInterface1.getAnnotation(Component::class.java).modules.toList()
      val modules2 = componentInterface2.getAnnotation(Component::class.java).modules.toList()

      val subcomponentModule1 = subcomponentInterface
        .anvilComponent(componentInterface1)
        .declaredClasses
        .single { it.simpleName == SUBCOMPONENT_MODULE }
        .kotlin

      val subcomponentModule2 = subcomponentInterface
        .anvilComponent(componentInterface2)
        .declaredClasses
        .single { it.simpleName == SUBCOMPONENT_MODULE }
        .kotlin

      assertThat(modules1).contains(subcomponentModule1)
      assertThat(modules1).doesNotContain(subcomponentModule2)

      assertThat(modules2).contains(subcomponentModule2)
      assertThat(modules2).doesNotContain(subcomponentModule1)
    }
  }

  @Test
  fun `the correct generated factory is bound - with Dagger`() {
    checkFullTestRun()

    compile(
      """
        package com.squareup.test
  
        import com.squareup.anvil.annotations.ContributesSubcomponent
        import com.squareup.anvil.annotations.ContributesSubcomponent.Factory
        import com.squareup.anvil.annotations.MergeComponent
        import dagger.BindsInstance
        import javax.inject.Inject 

        @ContributesSubcomponent(Any::class, parentScope = Unit::class)
        interface SubcomponentInterface {
          @Factory
          interface ComponentFactory {
            fun createComponent(
              @BindsInstance integer: Int
            ): SubcomponentInterface
          }
          
          fun integer(): Int
        }
        
        @MergeComponent(Unit::class)
        interface ComponentInterface1 {
          fun testClass(): TestClass
        }
        
        @MergeComponent(Unit::class)
        interface ComponentInterface2 {
          fun testClass(): TestClass
        }

        class TestClass @Inject constructor(val factory: SubcomponentInterface.ComponentFactory)
      """,
<<<<<<< HEAD
      daggerAnnotationProcessingMode = DaggerAnnotationProcessingMode.KAPT
=======
      enableDaggerAnnotationProcessor = true,
>>>>>>> a3a12137
    ) {
      val daggerComponent1 = componentInterface1.daggerComponent.declaredMethods
        .single { it.name == "create" }
        .invoke(null)

      val testClassInstance1 = componentInterface1.declaredMethods
        .single { it.name == "testClass" }
        .invoke(daggerComponent1)

      val factory1 = testClassInstance1::class.java.declaredMethods
        .single { it.name == "getFactory" }
        .invoke(testClassInstance1)

      assertThat(factory1::class.java.name)
        .isEqualTo("com.squareup.test.DaggerComponentInterface1\$SubcomponentInterfaceAFactory")

      val daggerComponent2 = componentInterface2.daggerComponent.declaredMethods
        .single { it.name == "create" }
        .invoke(null)

      val testClassInstance2 = componentInterface2.declaredMethods
        .single { it.name == "testClass" }
        .invoke(daggerComponent2)

      val factory2 = testClassInstance2::class.java.declaredMethods
        .single { it.name == "getFactory" }
        .invoke(testClassInstance2)

      assertThat(factory2::class.java.name)
        .isEqualTo("com.squareup.test.DaggerComponentInterface2\$SubcomponentInterfaceAFactory")
    }
  }

  @Test fun `the generated subcomponent contains the same scope annotation`() {
    compile(
      """
        package com.squareup.test
  
        import com.squareup.anvil.annotations.ContributesSubcomponent
        import com.squareup.anvil.annotations.MergeComponent
        import javax.inject.Singleton
  
        @ContributesSubcomponent(Any::class, Unit::class)
        @Singleton
        interface SubcomponentInterface
        
        @MergeComponent(Unit::class)
        interface ComponentInterface
      """.trimIndent(),
    ) {
      val anvilComponent = subcomponentInterface.anvilComponent(componentInterface)
      assertThat(anvilComponent).isNotNull()

      val annotation = anvilComponent.getAnnotation(Singleton::class.java)
      assertThat(annotation).isNotNull()
    }
  }

  @Test fun `the generated subcomponent contains the same scope annotation - custom scope`() {
    compile(
      """
        package com.squareup.test
  
        import com.squareup.anvil.annotations.ContributesSubcomponent
        import com.squareup.anvil.annotations.MergeComponent
        import javax.inject.Scope
        import javax.inject.Singleton
        import kotlin.reflect.KClass
        
        @Scope
        @Retention(AnnotationRetention.RUNTIME)
        annotation class SingleIn(val clazz: KClass<*>)
  
        @ContributesSubcomponent(Any::class, Unit::class)
        @SingleIn(Any::class)
        @Singleton
        interface SubcomponentInterface
        
        @MergeComponent(Unit::class)
        interface ComponentInterface
      """.trimIndent(),
    ) {
      val anvilComponent = subcomponentInterface.anvilComponent(componentInterface)
      assertThat(anvilComponent).isNotNull()

      val singleIn = classLoader.loadClass("com.squareup.test.SingleIn")
        .asSubclass(Annotation::class.java)

      val annotation = anvilComponent.getAnnotation(singleIn)
      assertThat(annotation).isNotNull()
      assertThat(anvilComponent.getAnnotation(Singleton::class.java)).isNotNull()

      val singleInClass = singleIn.declaredMethods.single().invoke(annotation)
      assertThat(singleInClass).isEqualTo(Any::class.java)
    }
  }

  @Test fun `subcomponent can be contributed and bindings replaced in a 2nd compilation`() {
    checkFullTestRun()

    // This test simulates a compilation in the main source set and test/androidTest source set,
    // where contributed subcomponents are generated a second time for the test components. This
    // test ensures that there are no duplicate generated classes.
    val firstResult = compile(
      """
        package com.squareup.test

        import com.squareup.anvil.annotations.ContributesSubcomponent
        import com.squareup.anvil.annotations.ContributesTo
        import com.squareup.anvil.annotations.MergeComponent
        import dagger.Module
        import dagger.Provides

        @ContributesSubcomponent(Any::class, parentScope = Unit::class)
        interface SubcomponentInterface1

        @ContributesSubcomponent(Int::class, parentScope = Any::class)
        interface SubcomponentInterface2 {
          fun integer(): Int
        }

        @ContributesTo(Int::class)
        @Module
        object DaggerModule1 {
          @Provides fun provideIntegerFive(): Int = 5
        }

        @MergeComponent(Unit::class)
        interface ComponentInterface1
      """,
<<<<<<< HEAD
      daggerAnnotationProcessingMode = DaggerAnnotationProcessingMode.KAPT
=======
      enableDaggerAnnotationProcessor = true,
>>>>>>> a3a12137
    ) {
      val daggerComponent = componentInterface1.daggerComponent.declaredMethods
        .single { it.name == "create" }
        .invoke(null)

      val subcomponent1 = componentInterface1.methods
        .single()
        .invoke(daggerComponent)

      val subcomponent2 = subcomponent1::class.java.declaredMethods
        .single()
        .use { it.invoke(subcomponent1) }

      val int = subcomponent2::class.java.declaredMethods
        .single { it.name == "integer" }
        .use { it.invoke(subcomponent2) as Int }

      assertThat(int).isEqualTo(5)
    }

    compile(
      """
        package com.squareup.test

        import com.squareup.anvil.annotations.ContributesSubcomponent
        import com.squareup.anvil.annotations.ContributesTo
        import com.squareup.anvil.annotations.MergeComponent
        import dagger.Module
        import dagger.Provides

        @ContributesTo(Int::class, replaces = [DaggerModule1::class])
        @Module
        object DaggerModule2 {
          @Provides fun provideIntegerSix(): Int = 6
          @Provides fun provideLongSeven(): Long = 7L
        }

        @ContributesTo(Int::class)
        interface ContributedComponentInterface {
          fun getLong(): Long
        }

        @MergeComponent(Unit::class)
        interface ComponentInterface2
      """,
<<<<<<< HEAD
      daggerAnnotationProcessingMode = DaggerAnnotationProcessingMode.KAPT,
      previousCompilationResult = firstResult
=======
      enableDaggerAnnotationProcessor = true,
      previousCompilationResult = firstResult,
>>>>>>> a3a12137
    ) {
      val daggerComponent = componentInterface2.daggerComponent.declaredMethods
        .single { it.name == "create" }
        .invoke(null)

      val subcomponent1 = componentInterface2.methods
        .single()
        .invoke(daggerComponent)

      val subcomponent2 = subcomponent1::class.java.declaredMethods
        .single()
        .use { it.invoke(subcomponent1) }

      val int = subcomponent2::class.java.declaredMethods
        .single { it.name == "integer" }
        .use { it.invoke(subcomponent2) as Int }

      assertThat(int).isEqualTo(6)

      val long = subcomponent2::class.java.methods
        .single { it.name == "getLong" }
        .use { it.invoke(subcomponent2) as Long }

      assertThat(long).isEqualTo(7L)
    }
  }

  @Test fun `contributed subcomponent parent interfaces are merged with the right component`() {
    compile(
      """
      package com.squareup.test

      import com.squareup.anvil.annotations.ContributesSubcomponent
      import com.squareup.anvil.annotations.MergeComponent

      @ContributesSubcomponent(Unit::class, parentScope = Any::class)
      interface SubcomponentInterface

      @MergeComponent(Any::class)
      interface ComponentInterface1

      @MergeComponent(Any::class)
      interface ComponentInterface2
      """,
    ) {
      val parentComponentInterface1 = subcomponentInterface
        .anvilComponent(componentInterface1)
        .parentComponentInterface
      val parentComponentInterface2 = subcomponentInterface
        .anvilComponent(componentInterface2)
        .parentComponentInterface

      assertThat(componentInterface1 extends parentComponentInterface1).isTrue()
      assertThat(componentInterface1 extends parentComponentInterface2).isFalse()

      assertThat(componentInterface2 extends parentComponentInterface2).isTrue()
      assertThat(componentInterface2 extends parentComponentInterface1).isFalse()
    }
  }

  @Test fun `contributed subcomponent class names are compacted`() {
    checkFullTestRun()

    // This test would fail when javac runs during annotation processing with the class names we
    // originally generated. We now encode the parent class name in the package rather than the
    // class name. Then Dagger won't create too long nested class names for subcomponents. See
    // https://github.com/google/dagger/issues/421
    compile(
      """
        package com.squareup.test

        import com.squareup.anvil.annotations.ContributesSubcomponent
        import com.squareup.anvil.annotations.MergeComponent

        @ContributesSubcomponent(Int::class, parentScope = Any::class)
        interface SubcomponentInterface

        @MergeComponent(Unit::class)
        interface ComponentInterface
      """,
      """
        package com.squareup.test.superlongpackagename.superlongpackagename.superlongpackagename.superlongpackagename

        import com.squareup.anvil.annotations.ContributesSubcomponent

        @ContributesSubcomponent(scope = Any::class, parentScope = Unit::class)
        interface SubcomponentInterfacewithVeryVeryVeryVeryVeryVeryVeryLongName
      """,
<<<<<<< HEAD
      daggerAnnotationProcessingMode = DaggerAnnotationProcessingMode.KAPT
=======
      enableDaggerAnnotationProcessor = true,
>>>>>>> a3a12137
    ) {
      assertThat(exitCode).isEqualTo(OK)
    }
  }

  @Test fun `an @ContributeSubcomponent class can be generated`() {
    val codeGenerator = simpleCodeGenerator { clazz ->
      clazz
        .takeIf { it.isAnnotatedWith(mergeComponentFqName) }
        ?.let {
          //language=kotlin
          """
            package com.squareup.test
                
            import com.squareup.anvil.annotations.ContributesSubcomponent
            import com.squareup.test.SubcomponentInterface1
      
            @ContributesSubcomponent(
              scope = Any::class, 
              parentScope = Unit::class,
            )
            interface SubcomponentInterface2
          """.trimIndent()
        }
    }

    compile(
      """
        package com.squareup.test
  
        import com.squareup.anvil.annotations.ContributesSubcomponent
        import com.squareup.anvil.annotations.MergeComponent
  
        @ContributesSubcomponent(
          scope = Any::class, 
          parentScope = Unit::class
        )
        interface SubcomponentInterface1
  
        @MergeComponent(Unit::class)
        interface ComponentInterface
      """,
      codeGenerators = listOf(codeGenerator),
    ) {
      val parentComponentInterface1 = subcomponentInterface1
        .anvilComponent(componentInterface)
        .parentComponentInterface
      val parentComponentInterface2 = subcomponentInterface2
        .anvilComponent(componentInterface)
        .parentComponentInterface

      assertThat(componentInterface extends parentComponentInterface1).isTrue()
      assertThat(componentInterface extends parentComponentInterface2).isTrue()
    }
  }

  @Test fun `an @ContributeSubcomponent class can be generated with a custom factory`() {
    val codeGenerator = simpleCodeGenerator { clazz ->
      clazz
        .takeIf { it.isAnnotatedWith(mergeComponentFqName) }
        ?.let {
          //language=kotlin
          """
            package com.squareup.test
                  
            import com.squareup.anvil.annotations.ContributesSubcomponent
            import com.squareup.anvil.annotations.ContributesTo
            import com.squareup.test.SubcomponentInterface1
        
            @ContributesSubcomponent(
              scope = Any::class, 
              parentScope = Unit::class,
            )
            interface SubcomponentInterface2 {
              @ContributesSubcomponent.Factory
              interface Factory {
                fun create(): SubcomponentInterface2
              }
    
              @ContributesTo(Unit::class)
              interface ParentComponent {
                fun createFactory(): Factory
              }
            }
          """.trimIndent()
        }
    }

    compile(
      """
        package com.squareup.test
  
        import com.squareup.anvil.annotations.ContributesSubcomponent
        import com.squareup.anvil.annotations.MergeComponent
  
        @ContributesSubcomponent(
          scope = Any::class, 
          parentScope = Unit::class
        )
        interface SubcomponentInterface1
  
        @MergeComponent(Unit::class)
        interface ComponentInterface
      """,
      codeGenerators = listOf(codeGenerator),
    ) {
      val parentComponentInterface1 = subcomponentInterface1
        .anvilComponent(componentInterface)
        .parentComponentInterface

      val parentComponentInterface2 = subcomponentInterface2
        .parentComponentInterface

      assertThat(componentInterface extends parentComponentInterface1).isTrue()
      assertThat(componentInterface extends parentComponentInterface2).isTrue()
    }
  }

  @Test fun `a contributed subcomponent can be replaced`() {
    compile(
      """
        package com.squareup.test
  
        import com.squareup.anvil.annotations.ContributesSubcomponent
        import com.squareup.anvil.annotations.MergeComponent
  
        @ContributesSubcomponent(
          scope = Any::class, 
          parentScope = Unit::class
        )
        interface SubcomponentInterface1
  
        @ContributesSubcomponent(
          scope = Any::class, 
          parentScope = Unit::class,
          replaces = [SubcomponentInterface1::class]
        )
        interface SubcomponentInterface2
  
        @MergeComponent(Unit::class)
        interface ComponentInterface
      """,
    ) {
      val parentComponentInterface2 = subcomponentInterface2
        .anvilComponent(componentInterface)
        .parentComponentInterface

      assertThat(componentInterface extends parentComponentInterface2).isTrue()

      assertFailsWith<ClassNotFoundException> {
        subcomponentInterface1.anvilComponent(componentInterface)
      }
    }
  }

  @Test
  fun `a replaced subcomponent's exclusions for Dagger modules, component interfaces and bindings are ignored`() {
    compile(
      """
        package com.squareup.test
  
        import com.squareup.anvil.annotations.ContributesBinding
        import com.squareup.anvil.annotations.ContributesSubcomponent
        import com.squareup.anvil.annotations.ContributesTo
        import com.squareup.anvil.annotations.MergeComponent
        import dagger.Module

        @Module
        @ContributesTo(Any::class)
        object DaggerModule1

        @ContributesTo(Any::class)
        interface ContributingInterface
  
        @ContributesBinding(Any::class)
        interface SecondContributingInterface : CharSequence
  
        @ContributesSubcomponent(
          scope = Any::class, 
          parentScope = Unit::class,
          exclude = [
            DaggerModule1::class, 
            ContributingInterface::class, 
            SecondContributingInterface::class
          ]
        )
        interface SubcomponentInterface1
        
        @ContributesSubcomponent(
          scope = Any::class, 
          parentScope = Unit::class,
          replaces = [SubcomponentInterface1::class]
        )
        interface SubcomponentInterface2
        
        @MergeComponent(Unit::class)
        interface ComponentInterface
      """,
    ) {
      val annotation = subcomponentInterface2.anvilComponent(componentInterface)
        .getAnnotation(MergeSubcomponent::class.java)

      assertThat(annotation.exclude).isEmpty()
    }
  }

  @Test
  fun `a subcomponent can replace another subcomponent with a different parent scope`() {
    compile(
      """
        package com.squareup.test
  
        import com.squareup.anvil.annotations.ContributesSubcomponent
        import com.squareup.anvil.annotations.MergeComponent
  
        @ContributesSubcomponent(
          scope = Any::class, 
          parentScope = Long::class
        )
        interface SubcomponentInterface1
  
        @ContributesSubcomponent(
          scope = Long::class, 
          parentScope = Unit::class
        )
        interface SubcomponentInterface2
  
        @ContributesSubcomponent(
          scope = Any::class, 
          parentScope = Unit::class,
          replaces = [SubcomponentInterface1::class]
        )
        interface SubcomponentInterface3
  
        @MergeComponent(Unit::class)
        interface ComponentInterface
      """,
    ) {
      val parentComponentInterface2 = subcomponentInterface2
        .anvilComponent(componentInterface)
        .parentComponentInterface

      val parentComponentInterface3 = subcomponentInterface3
        .anvilComponent(componentInterface)
        .parentComponentInterface

      assertThat(componentInterface extends parentComponentInterface2).isTrue()
      assertThat(componentInterface extends parentComponentInterface3).isTrue()

      assertFailsWith<ClassNotFoundException> {
        subcomponentInterface1.anvilComponent(componentInterface)
      }

      // It does not contain the parent interface for subcomponentInterface1.
      assertThat(
        subcomponentInterface2
          .anvilComponent(componentInterface)
          .interfaces
          .toList(),
      ).containsExactly(subcomponentInterface2)
    }
  }

  @Test
  fun `a previously generated contributed subcomponent cannot be replaced in a later round of generations`() {
    // This test verifies an edge case where we generate the code for a contributed subcomponent,
    // but then later in a new code generation round another code generator generates code that
    // is supposed to replace the already generated subcomponent. We can't revert the code and
    // don't want to support that use case.
    val codeGenerator = simpleCodeGenerator { clazz ->
      clazz
        .takeIf { it.isAnnotatedWith(mergeComponentFqName) }
        ?.let {
          //language=kotlin
          """
            package com.squareup.test
                
            import com.squareup.anvil.annotations.ContributesSubcomponent
            import com.squareup.test.SubcomponentInterface1
      
            @ContributesSubcomponent(
              scope = Any::class, 
              parentScope = Unit::class,
              replaces = [SubcomponentInterface1::class]
            )
            interface SubcomponentInterface2
          """.trimIndent()
        }
    }

    compile(
      """
        package com.squareup.test
  
        import com.squareup.anvil.annotations.ContributesSubcomponent
        import com.squareup.anvil.annotations.MergeComponent
  
        @ContributesSubcomponent(
          scope = Any::class, 
          parentScope = Unit::class
        )
        interface SubcomponentInterface1
  
        @MergeComponent(Unit::class)
        interface ComponentInterface
      """,
      codeGenerators = listOf(codeGenerator),
    ) {
      assertThat(exitCode).isError()
      assertThat(messages).contains(
        "com.squareup.test.SubcomponentInterface2 tries to replace " +
          "com.squareup.test.SubcomponentInterface1, but the code for " +
          "com.squareup.test.SubcomponentInterface1 was already generated. This is not supported.",
      )
    }
  }

  // E.g. anvil.component.com.squareup.test.componentinterface.SubcomponentInterfaceA
  private fun Class<*>.anvilComponent(parent: Class<*>): Class<*> {
    val packageName = parent.packageName()

    val packagePrefix = if (packageName.startsWith(COMPONENT_PACKAGE_PREFIX)) {
      ""
    } else {
      "$COMPONENT_PACKAGE_PREFIX."
    }

    val packageSuffix = generateSequence(parent) { it.enclosingClass }
      .toList()
      .reversed()
      .joinToString(separator = ".") { it.simpleName }
      .lowercase()

    val className = generateSequence(this) { it.enclosingClass }
      .toList()
      .reversed()
      .joinToString(separator = "_") { it.simpleName }

    return classLoader.loadClass(
      "$packagePrefix$packageName$packageSuffix.$className$ANVIL_SUBCOMPONENT_SUFFIX",
    )
  }

  private val Class<*>.anyParentComponentInterface: Class<*>
    get() = classLoader.loadClass("$canonicalName\$AnyParentComponent")

  private val Class<*>.parentComponentInterface: Class<*>
    get() = classLoader.loadClass("$canonicalName\$$PARENT_COMPONENT")

  private val Class<*>.generatedFactory: Class<*>
    get() = classLoader.loadClass("$canonicalName\$$SUBCOMPONENT_FACTORY")

  private val Class<*>.componentFactory: Class<*>
    get() = classLoader.loadClass("$canonicalName\$ComponentFactory")

  private val Class<*>.daggerComponent: Class<*>
    get() = classLoader.loadClass("$packageName.Dagger$simpleName")

  private val JvmCompilationResult.componentInterface1: Class<*>
    get() = classLoader.loadClass("com.squareup.test.ComponentInterface1")

  private val JvmCompilationResult.componentInterface2: Class<*>
    get() = classLoader.loadClass("com.squareup.test.ComponentInterface2")

  private val JvmCompilationResult.subcomponentInterface1: Class<*>
    get() = classLoader.loadClass("com.squareup.test.SubcomponentInterface1")

  private val JvmCompilationResult.subcomponentInterface2: Class<*>
    get() = classLoader.loadClass("com.squareup.test.SubcomponentInterface2")

  private val JvmCompilationResult.subcomponentInterface3: Class<*>
    get() = classLoader.loadClass("com.squareup.test.SubcomponentInterface3")
}<|MERGE_RESOLUTION|>--- conflicted
+++ resolved
@@ -649,11 +649,8 @@
         @MergeComponent(Unit::class)
         interface ComponentInterface
       """,
-<<<<<<< HEAD
+      enableDaggerAnnotationProcessor = true,
       daggerAnnotationProcessingMode = DaggerAnnotationProcessingMode.KAPT
-=======
-      enableDaggerAnnotationProcessor = true,
->>>>>>> a3a12137
     ) {
       val daggerComponent = componentInterface.daggerComponent.declaredMethods
         .single { it.name == "create" }
@@ -711,11 +708,8 @@
         interface ComponentInterface2
       """,
       // Keep Dagger enabled, because it complained initially.
-<<<<<<< HEAD
+      enableDaggerAnnotationProcessor = true,
       daggerAnnotationProcessingMode = DaggerAnnotationProcessingMode.KAPT
-=======
-      enableDaggerAnnotationProcessor = true,
->>>>>>> a3a12137
     ) {
       assertThat(componentInterface1 extends subcomponentInterface1.anyParentComponentInterface)
       assertThat(
@@ -1047,11 +1041,7 @@
         @MergeComponent(Unit::class)
         interface ComponentInterface
       """,
-<<<<<<< HEAD
       daggerAnnotationProcessingMode = DaggerAnnotationProcessingMode.KAPT
-=======
-      enableDaggerAnnotationProcessor = true,
->>>>>>> a3a12137
     ) {
       val daggerComponent = componentInterface.daggerComponent.declaredMethods
         .single { it.name == "create" }
@@ -1111,11 +1101,7 @@
 
         class TestClass @Inject constructor(val factory: SubcomponentInterface.ComponentFactory)
       """,
-<<<<<<< HEAD
       daggerAnnotationProcessingMode = DaggerAnnotationProcessingMode.KAPT
-=======
-      enableDaggerAnnotationProcessor = true,
->>>>>>> a3a12137
     ) {
       val daggerComponent = componentInterface.daggerComponent.declaredMethods
         .single { it.name == "create" }
@@ -1177,11 +1163,7 @@
 
         class TestClass @Inject constructor(val factory: SubcomponentInterface.ComponentFactory)
       """,
-<<<<<<< HEAD
       daggerAnnotationProcessingMode = DaggerAnnotationProcessingMode.KAPT
-=======
-      enableDaggerAnnotationProcessor = true,
->>>>>>> a3a12137
     ) {
       val daggerComponent = componentInterface2.daggerComponent.declaredMethods
         .single { it.name == "create" }
@@ -1246,11 +1228,8 @@
         @MergeComponent(Unit::class)
         interface ComponentInterface1
       """.trimIndent(),
-<<<<<<< HEAD
+      enableDaggerAnnotationProcessor = true,
       daggerAnnotationProcessingMode = DaggerAnnotationProcessingMode.KAPT
-=======
-      enableDaggerAnnotationProcessor = true,
->>>>>>> a3a12137
     ) {
       assertThat(exitCode).isEqualTo(OK)
 
@@ -1269,11 +1248,7 @@
         interface ComponentInterface2
       """.trimIndent(),
       previousCompilationResult = firstCompilationResult,
-<<<<<<< HEAD
       daggerAnnotationProcessingMode = DaggerAnnotationProcessingMode.KAPT
-=======
-      enableDaggerAnnotationProcessor = true,
->>>>>>> a3a12137
     ) {
       assertThat(exitCode).isEqualTo(OK)
 
@@ -1387,11 +1362,7 @@
 
         class TestClass @Inject constructor(val factory: SubcomponentInterface.ComponentFactory)
       """,
-<<<<<<< HEAD
       daggerAnnotationProcessingMode = DaggerAnnotationProcessingMode.KAPT
-=======
-      enableDaggerAnnotationProcessor = true,
->>>>>>> a3a12137
     ) {
       val daggerComponent1 = componentInterface1.daggerComponent.declaredMethods
         .single { it.name == "create" }
@@ -1522,11 +1493,7 @@
         @MergeComponent(Unit::class)
         interface ComponentInterface1
       """,
-<<<<<<< HEAD
       daggerAnnotationProcessingMode = DaggerAnnotationProcessingMode.KAPT
-=======
-      enableDaggerAnnotationProcessor = true,
->>>>>>> a3a12137
     ) {
       val daggerComponent = componentInterface1.daggerComponent.declaredMethods
         .single { it.name == "create" }
@@ -1572,13 +1539,8 @@
         @MergeComponent(Unit::class)
         interface ComponentInterface2
       """,
-<<<<<<< HEAD
       daggerAnnotationProcessingMode = DaggerAnnotationProcessingMode.KAPT,
       previousCompilationResult = firstResult
-=======
-      enableDaggerAnnotationProcessor = true,
-      previousCompilationResult = firstResult,
->>>>>>> a3a12137
     ) {
       val daggerComponent = componentInterface2.daggerComponent.declaredMethods
         .single { it.name == "create" }
@@ -1667,11 +1629,7 @@
         @ContributesSubcomponent(scope = Any::class, parentScope = Unit::class)
         interface SubcomponentInterfacewithVeryVeryVeryVeryVeryVeryVeryLongName
       """,
-<<<<<<< HEAD
       daggerAnnotationProcessingMode = DaggerAnnotationProcessingMode.KAPT
-=======
-      enableDaggerAnnotationProcessor = true,
->>>>>>> a3a12137
     ) {
       assertThat(exitCode).isEqualTo(OK)
     }
