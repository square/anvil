--- conflicted
+++ resolved
@@ -41,7 +41,6 @@
       .findAll(mergeComponentFqName, mergeSubcomponentFqName, mergeInterfacesFqName)
       .ifEmpty { return }
 
-<<<<<<< HEAD
     val result = mergeInterfaces(
       classScanner = classScanner,
       module = module,
@@ -50,14 +49,6 @@
       supertypes = supertypes
         .map { it.classDescriptor().toClassReference(module) }
     )
-=======
-    if (!mergeAnnotatedClass.isInterface()) {
-      throw AnvilCompilationExceptionClassReference(
-        classReference = mergeAnnotatedClass,
-        message = "Dagger components must be interfaces.",
-      )
-    }
->>>>>>> a3a12137
 
     @Suppress("ConvertCallChainIntoSequence")
     supertypes += result.contributesAnnotations
@@ -89,17 +80,10 @@
       if (!mergeAnnotatedClass.isInterface()) {
         throw AnvilCompilationExceptionClassReference(
           classReference = mergeAnnotatedClass,
-<<<<<<< HEAD
           message = "Dagger components must be interfaces."
-=======
-          message = "It seems like you tried to contribute an inner class to its outer class. " +
-            "This is not supported and results in a compiler error.",
-          cause = e,
->>>>>>> a3a12137
         )
       }
 
-<<<<<<< HEAD
       val scopes = annotations.map {
         try {
           it.scope()
@@ -184,74 +168,6 @@
                     "contributed to the same scope."
                 )
               }
-=======
-    val contributesAnnotations = mergeAnnotations
-      .flatMap { annotation ->
-        classScanner
-          .findContributedClasses(
-            module = module,
-            annotation = contributesToFqName,
-            scope = annotation.scope().fqName,
-          )
-      }
-      .filter { clazz ->
-        clazz.isInterface() && clazz.annotations.find(daggerModuleFqName).singleOrNull() == null
-      }
-      .flatMap { clazz ->
-        clazz.annotations
-          .find(annotationName = contributesToFqName)
-          .filter { it.scope() in scopes }
-      }
-      .onEach { contributeAnnotation ->
-        val contributedClass = contributeAnnotation.declaringClass()
-        if (contributedClass.visibility() != PUBLIC) {
-          throw AnvilCompilationExceptionClassReference(
-            classReference = contributedClass,
-            message = "${contributedClass.fqName} is contributed to the Dagger graph, but the " +
-              "interface is not public. Only public interfaces are supported.",
-          )
-        }
-      }
-      // Convert the sequence to a list to avoid iterating it twice. We use the result twice
-      // for replaced classes and the final result.
-      .toList()
-
-    val replacedClasses = contributesAnnotations
-      .flatMap { contributeAnnotation ->
-        val contributedClass = contributeAnnotation.declaringClass()
-        contributedClass
-          .atLeastOneAnnotation(contributeAnnotation.fqName)
-          .flatMap { it.replaces() }
-          .onEach { classToReplace ->
-            // Verify the other class is an interface. It doesn't make sense for a contributed
-            // interface to replace a class that is not an interface.
-            if (!classToReplace.isInterface()) {
-              throw AnvilCompilationExceptionClassReference(
-                classReference = contributedClass,
-                message = "${contributedClass.fqName} wants to replace " +
-                  "${classToReplace.fqName}, but the class being " +
-                  "replaced is not an interface.",
-              )
-            }
-
-            val contributesToOurScope = classToReplace.annotations
-              .findAll(
-                contributesToFqName,
-                contributesBindingFqName,
-                contributesMultibindingFqName,
-              )
-              .map { it.scope() }
-              .any { scope -> scope in scopes }
-
-            if (!contributesToOurScope) {
-              throw AnvilCompilationExceptionClassReference(
-                classReference = contributedClass,
-                message = "${contributedClass.fqName} with scopes " +
-                  "${scopes.joinToString(prefix = "[", postfix = "]") { it.fqName.asString() }} " +
-                  "wants to replace ${classToReplace.fqName}, but the replaced class isn't " +
-                  "contributed to the same scope.",
-              )
->>>>>>> a3a12137
             }
         }
         .toSet()
@@ -278,46 +194,20 @@
               classReference = mergeAnnotatedClass
             )
           }
-<<<<<<< HEAD
         }
 
       if (excludedClasses.isNotEmpty()) {
         val intersect = supertypes
           .flatMap { it.allSuperTypeClassReferences(includeSelf = true) }
           .intersect(excludedClasses.toSet())
-=======
-      }
-      .toSet()
-
-    val excludedClasses = mergeAnnotations
-      .flatMap { it.exclude() }
-      .filter { it.isInterface() }
-      .onEach { excludedClass ->
-        // Verify that the replaced classes use the same scope.
-        val contributesToOurScope = excludedClass.annotations
-          .findAll(contributesToFqName, contributesBindingFqName, contributesMultibindingFqName)
-          .map { it.scope() }
-          .plus(
-            excludedClass.annotations.find(contributesSubcomponentFqName).map { it.parentScope() },
-          )
-          .any { scope -> scope in scopes }
->>>>>>> a3a12137
 
         if (intersect.isNotEmpty()) {
           throw AnvilCompilationExceptionClassReference(
-<<<<<<< HEAD
             classReference = mergeAnnotatedClass,
             message = "${mergeAnnotatedClass.fqName} excludes types that it implements or " +
               "extends. These types cannot be excluded. Look at all the super" +
               " types to find these classes: " +
               "${intersect.joinToString { it.fqName.asString() }}."
-=======
-            message = "${mergeAnnotatedClass.fqName} with scopes " +
-              "${scopes.joinToString(prefix = "[", postfix = "]") { it.fqName.asString() }} " +
-              "wants to exclude ${excludedClass.fqName}, but the excluded class isn't " +
-              "contributed to the same scope.",
-            classReference = mergeAnnotatedClass,
->>>>>>> a3a12137
           )
         }
       }
@@ -336,7 +226,6 @@
       )
     }
 
-<<<<<<< HEAD
     private fun findContributedSubcomponentParentInterfaces(
       classScanner: ClassScanner,
       clazz: ClassReference,
@@ -348,20 +237,6 @@
           module = module,
           annotation = contributesSubcomponentFqName,
           scope = null
-=======
-    if (excludedClasses.isNotEmpty()) {
-      val intersect = supertypes
-        .map { it.classDescriptor().toClassReference(module) }
-        .flatMap { it.allSuperTypeClassReferences(includeSelf = true) }
-        .intersect(excludedClasses.toSet())
-
-      if (intersect.isNotEmpty()) {
-        throw AnvilCompilationExceptionClassReference(
-          classReference = mergeAnnotatedClass,
-          message = "${mergeAnnotatedClass.fqName} excludes types that it implements or " +
-            "extends. These types cannot be excluded. Look at all the super types to find these " +
-            "classes: ${intersect.joinToString { it.fqName.asString() }}.",
->>>>>>> a3a12137
         )
         .filter {
           it.atLeastOneAnnotation(contributesSubcomponentFqName).single().parentScope() in scopes
@@ -373,41 +248,5 @@
             .classReferenceOrNull(module)
         }
     }
-<<<<<<< HEAD
-=======
-
-    @Suppress("ConvertCallChainIntoSequence")
-    supertypes += contributesAnnotations
-      .map { it.declaringClass() }
-      .filter { clazz ->
-        clazz !in replacedClasses && clazz !in excludedClasses
-      }
-      .plus(findContributedSubcomponentParentInterfaces(mergeAnnotatedClass, scopes, module))
-      // Avoids an error for repeated interfaces.
-      .distinct()
-      .map { it.clazz.defaultType }
-  }
-
-  private fun findContributedSubcomponentParentInterfaces(
-    clazz: ClassReference,
-    scopes: Collection<ClassReference>,
-    module: ModuleDescriptor,
-  ): Sequence<ClassReference.Descriptor> {
-    return classScanner
-      .findContributedClasses(
-        module = module,
-        annotation = contributesSubcomponentFqName,
-        scope = null,
-      )
-      .filter {
-        it.atLeastOneAnnotation(contributesSubcomponentFqName).single().parentScope() in scopes
-      }
-      .mapNotNull { contributedSubcomponent ->
-        contributedSubcomponent.classId
-          .generatedAnvilSubcomponent(clazz.classId)
-          .createNestedClassId(Name.identifier(PARENT_COMPONENT))
-          .classReferenceOrNull(module)
-      }
->>>>>>> a3a12137
   }
 }