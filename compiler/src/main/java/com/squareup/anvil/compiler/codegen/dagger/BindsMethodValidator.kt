--- conflicted
+++ resolved
@@ -14,6 +14,7 @@
 import com.squareup.anvil.compiler.internal.reference.toTypeReference
 import org.jetbrains.kotlin.descriptors.ModuleDescriptor
 import org.jetbrains.kotlin.psi.KtFile
+import org.jetbrains.kotlin.psi.psiUtil.isExtensionDeclaration
 import java.io.File
 
 /**
@@ -28,7 +29,6 @@
 
   override fun isApplicable(context: AnvilContext) = context.generateFactories
 
-<<<<<<< HEAD
   internal object Errors {
     internal const val BINDS_MUST_BE_ABSTRACT = "@Binds methods must be abstract"
     internal const val BINDS_MUST_HAVE_SINGLE_PARAMETER =
@@ -52,10 +52,7 @@
     }
   }
 
-  override fun generateCodePrivate(
-=======
   override fun checkCode(
->>>>>>> 28bd0047
     codeGenDir: File,
     module: ModuleDescriptor,
     projectFiles: Collection<KtFile>,
@@ -85,12 +82,6 @@
       )
     }
 
-<<<<<<< HEAD
-    val bindingParameter = listOfNotNull(
-      function.singleParameterTypeOrNull(),
-      function.receiverTypeOrNull(),
-    ).singleOrNull()
-=======
     if (function.function.isExtensionDeclaration()) {
       throw AnvilCompilationExceptionFunctionReference(
         message = "@Binds methods can not be an extension function",
@@ -98,16 +89,10 @@
       )
     }
 
-    val hasSingleBindingParameter =
-      function.parameters.size == 1 && !function.function.isExtensionDeclaration()
-    if (!hasSingleBindingParameter) {
-      throw AnvilCompilationExceptionFunctionReference(
-        message = "@Binds methods must have exactly one parameter, " +
-          "whose type is assignable to the return type",
-        functionReference = function,
-      )
-    }
->>>>>>> 28bd0047
+    val bindingParameter = listOfNotNull(
+      function.singleParameterTypeOrNull(),
+      function.receiverTypeOrNull(),
+    ).singleOrNull()
 
     bindingParameter ?: throw AnvilCompilationExceptionFunctionReference(
       message = Errors.BINDS_MUST_HAVE_SINGLE_PARAMETER,
