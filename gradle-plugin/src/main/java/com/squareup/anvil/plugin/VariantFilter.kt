--- conflicted
+++ resolved
@@ -38,18 +38,17 @@
   public var syncGeneratedSources: Boolean
 
   /**
-<<<<<<< HEAD
-   * Enables experimental KSP support in component merging. This is only
-   * useful if using Dagger with KSP and if [disableComponentMerging] is set to `false`.
-   */
-  public var enableKspComponentMerging: Boolean
-=======
    * Add the `annotations-optional` artifact as a dependency. The default
    * value comes from the [AnvilExtension]. See [AnvilExtension.addOptionalAnnotations] for more
    * details.
    */
   public var addOptionalAnnotations: Boolean
->>>>>>> 2892dce1
+
+  /**
+   * Enables experimental KSP support in component merging. This is only
+   * useful if using Dagger with KSP and if [disableComponentMerging] is set to `false`.
+   */
+  public var enableKspComponentMerging: Boolean
 }
 
 internal class CommonFilter(
@@ -87,19 +86,18 @@
       syncGeneratedSourcesOverride = value
     }
 
-<<<<<<< HEAD
+  private var addOptionalAnnotationsOverride: Boolean? = null
+  override var addOptionalAnnotations: Boolean
+    get() = addOptionalAnnotationsOverride ?: extension.addOptionalAnnotations.get()
+    set(value) {
+      addOptionalAnnotationsOverride = value
+    }
+
   private var useKspOverride: Boolean? = null
   override var enableKspComponentMerging: Boolean
     get() = useKspOverride ?: extension.enableKspComponentMerging.get()
     set(value) {
       useKspOverride = value
-=======
-  private var addOptionalAnnotationsOverride: Boolean? = null
-  override var addOptionalAnnotations: Boolean
-    get() = addOptionalAnnotationsOverride ?: extension.addOptionalAnnotations.get()
-    set(value) {
-      addOptionalAnnotationsOverride = value
->>>>>>> 2892dce1
     }
 }
 
