--- conflicted
+++ resolved
@@ -51,17 +51,17 @@
     .convention(false)
 
   /**
-<<<<<<< HEAD
+   * Add the `annotations-optional` artifact as a dependency to make annotations like `@SingleIn` and `@ForScope`
+   * available to use. These are annotations that are not strictly required but which we've found to be helpful with managing larger dependency graphs.
+   */
+  public val addOptionalAnnotations: Property<Boolean> = objects.property(Boolean::class.java)
+    .convention(false)
+
+  /**
    * Enables experimental KSP support in component merging. This is only
    * useful if using Dagger with KSP and if [disableComponentMerging] is set to `false`.
    */
   public val enableKspComponentMerging: Property<Boolean> = objects.property(Boolean::class.java)
-=======
-   * Add the `annotations-optional` artifact as a dependency to make annotations like `@SingleIn` and `@ForScope`
-   * available to use. These are annotations that are not strictly required but which we've found to be helpful with managing larger dependency graphs.
-   */
-  public val addOptionalAnnotations: Property<Boolean> = objects.property(Boolean::class.java)
->>>>>>> 2892dce1
     .convention(false)
 
   @Suppress("PropertyName")
