package com.squareup.anvil.plugin

import com.rickbusarow.kase.Kase1
import com.rickbusarow.kase.files.DirectoryBuilder
import com.rickbusarow.kase.gradle.dsl.buildFile
import com.rickbusarow.kase.gradle.getValue
import com.rickbusarow.kase.gradle.rootProject
import com.rickbusarow.kase.kases
import com.rickbusarow.kase.stdlib.createSafely
import com.rickbusarow.kase.stdlib.div
import com.rickbusarow.kase.wrap
<<<<<<< HEAD
import dagger.Component
import io.kotest.matchers.collections.shouldContainExactly
=======
import com.squareup.anvil.plugin.testing.AnvilGradleTestEnvironment
import com.squareup.anvil.plugin.testing.BaseGradleTest
import com.squareup.anvil.plugin.testing.allBoundTypes
import com.squareup.anvil.plugin.testing.anvil
import com.squareup.anvil.plugin.testing.classGraphResult
>>>>>>> 9562c2ab
import io.kotest.matchers.file.shouldExist
import io.kotest.matchers.file.shouldNotExist
import io.kotest.matchers.shouldBe
import org.gradle.testkit.runner.TaskOutcome
import org.junit.jupiter.api.DynamicNode
import org.junit.jupiter.api.TestFactory
import java.io.File
import java.net.URLClassLoader
import java.util.stream.Stream

class IncrementalTest : BaseGradleTest() {

  @TestFactory
  fun `compileKotlin should execute again if anvil-generated output is deleted`() = testFactory {

    rootProject {
      dir("src/main/java") {
        injectClass()
        kotlinFile(
          "com/squareup/test/OtherClass.kt",
          """
          package com.squareup.test
      
          import javax.inject.Inject
          
          class OtherClass @Inject constructor()
          """.trimIndent(),
        )
      }
      gradlePropertiesFile(
        """
        com.squareup.anvil.trackSourceFiles=true
        """.trimIndent(),
      )
    }

    shouldSucceed("compileJava")

    val injectClassFactory = rootAnvilMainGenerated.injectClassFactory

    injectClassFactory.shouldExist()
    injectClassFactory.delete()
    injectClassFactory.shouldNotExist()

    shouldSucceed("compileJava") {
      task(":compileKotlin")?.outcome shouldBe TaskOutcome.SUCCESS
    }

    injectClassFactory.shouldExist()
  }

  @TestFactory
  fun `a generated factory is deleted if the source file is deleted`() = testFactory {

    val injectClassPath = "com/squareup/test/InjectClass.kt"

    rootProject {
      dir("src/main/java") {

        injectClass()

        kotlinFile(
          "com.squareup/test/OtherClass.kt",
          """
          package com.squareup.test
      
          import javax.inject.Inject
          
          class OtherClass @Inject constructor()
          """.trimIndent(),
        )
      }
      gradlePropertiesFile(
        """
        com.squareup.anvil.trackSourceFiles=true
        """.trimIndent(),
      )
    }

    shouldSucceed("jar")

    rootProject.classGraphResult().allClasses shouldContainExactly listOf(
      "com.squareup.test.InjectClass",
      "com.squareup.test.InjectClass_Factory",
      "com.squareup.test.OtherClass",
      "com.squareup.test.OtherClass_Factory",
    )

    val otherClassFactory = rootAnvilMainGenerated
      .resolve("com/squareup/test/OtherClass_Factory.kt")

    rootAnvilMainGenerated.injectClassFactory.shouldExist()
    otherClassFactory.shouldExist()

    workingDir.resolve("src/main/java")
      .resolve(injectClassPath)
      .delete()

    shouldSucceed("jar") {
      task(":compileKotlin")?.outcome shouldBe TaskOutcome.SUCCESS
    }

    rootProject.classGraphResult().allClasses shouldContainExactly listOf(
      "com.squareup.test.OtherClass",
      "com.squareup.test.OtherClass_Factory",
    )

    rootAnvilMainGenerated.injectClassFactory.shouldNotExist()
    otherClassFactory.shouldExist()
  }

  @TestFactory
  fun `everything in the generated directory is deleted if the cache file doesn't exist`() =
    testFactory {

      rootProject {
        dir("src/main/kotlin") {
          injectClass()
        }
        gradlePropertiesFile(
          """
            com.squareup.anvil.trackSourceFiles=true
          """.trimIndent(),
        )
      }

      val notRealKotlinFile = rootProject.path.anvilMainGenerated
        .resolve("com/squareup/test/NotRealKotlin.kt")
        .createSafely("This won't compile")

      rootProject.path.anvilMainCaches.shouldNotExist()

      shouldSucceed("jar")

      rootProject.classGraphResult().allClasses shouldContainExactly listOf(
        "com.squareup.test.InjectClass",
        "com.squareup.test.InjectClass_Factory",
      )

      notRealKotlinFile.shouldNotExist()

      rootProject.path.anvilMainGenerated.injectClassFactory.shouldExist()
    }

  @TestFactory
  fun `a generated factory is deleted if the @Inject annotation is removed`() =
    // This should work with or without the `trackSourceFiles` feature toggle.
    testFactoryWithTrackSourceFiles { (trackSourceFiles) ->

      lateinit var injectClassPath: File

      rootProject {
        dir("src/main/java") {

          injectClassPath = injectClass()
        }
        gradlePropertiesFile(
          """
          com.squareup.anvil.trackSourceFiles=$trackSourceFiles
          """.trimIndent(),
        )
      }

      shouldSucceed("jar")

      rootProject.classGraphResult().allClasses shouldContainExactly listOf(
        "com.squareup.test.InjectClass",
        "com.squareup.test.InjectClass_Factory",
      )

      rootAnvilMainGenerated.injectClassFactory.shouldExist()

      injectClassPath.kotlin(
        """
        package com.squareup.test

        class InjectClass
        """.trimIndent(),
      )

      shouldSucceed("jar") {
        task(":compileKotlin")?.outcome shouldBe TaskOutcome.SUCCESS
      }

      rootProject.classGraphResult().allClasses shouldContainExactly listOf(
        "com.squareup.test.InjectClass",
      )

      rootAnvilMainGenerated.injectClassFactory.shouldNotExist()
    }

  @TestFactory
  fun `a generated factory is updated if the source class constructor is changed`() =
    testFactory {

      lateinit var injectClassPath: File

      rootProject {
        dir("src/main/java") {
          injectClassPath = injectClass()
        }
        gradlePropertiesFile(
          """
            com.squareup.anvil.trackSourceFiles=true
          """.trimIndent(),
        )
      }

      shouldSucceed("compileJava")

      // no constructor parameters
      rootAnvilMainGenerated.injectClassFactory shouldExistWithTextContaining """
        public object InjectClass_Factory : Factory<InjectClass>
      """.trimIndent()

      injectClassPath.kotlin(
        """
        package com.squareup.test

        import javax.inject.Inject

        class InjectClass @Inject constructor(val name: String)
        """.trimIndent(),
      )

      shouldSucceed("jar") {
        task(":compileKotlin")?.outcome shouldBe TaskOutcome.SUCCESS
      }

      rootProject.classGraphResult().allClasses shouldContainExactly listOf(
        "com.squareup.test.InjectClass",
        "com.squareup.test.InjectClass_Factory",
        "com.squareup.test.InjectClass_Factory\$Companion",
      )

      // now we have constructor parameters
      rootAnvilMainGenerated.injectClassFactory shouldExistWithTextContaining """
        public class InjectClass_Factory(
          private val name: Provider<String>,
        ) : Factory<InjectClass>
      """.trimIndent()
    }

  @TestFactory
  fun `generated files are restored if they're deleted without any changes to source files`() =
    testFactory {

      rootProject {
        dir("src/main/java") {

          injectClass()
          boundClass("com.squareup.test.TypeA")
          simpleInterface("TypeA")
        }
        gradlePropertiesFile(
          """
            com.squareup.anvil.trackSourceFiles=true
          """.trimIndent(),
        )
      }

      shouldSucceed("compileJava")

      val firstRunGeneratedPaths = rootAnvilMainGenerated.listRelativeFilePaths()

      rootAnvilMainGenerated.deleteRecursivelyOrFail()

      shouldSucceed("jar") {
        task(":compileKotlin")?.outcome shouldBe TaskOutcome.SUCCESS
      }

      rootAnvilMainGenerated.listRelativeFilePaths() shouldBe firstRunGeneratedPaths
    }

  @TestFactory
  fun `generated files are retained after an unrelated incremental change`() = testFactory {

    val otherClassPath = "com/squareup/test/OtherClass.kt"

    rootProject {
      dir("src/main/java") {

        kotlinFile(
          otherClassPath,
          """
          package com.squareup.test
          
          import javax.inject.Inject
          
          class OtherClass @Inject constructor()
          """.trimIndent(),
        )
        injectClass()
      }
      gradlePropertiesFile(
        """
        com.squareup.anvil.trackSourceFiles=true
        """.trimIndent(),
      )
    }

    shouldSucceed("jar")

    rootProject.classGraphResult().allClasses shouldContainExactly listOf(
      "com.squareup.test.InjectClass",
      "com.squareup.test.InjectClass_Factory",
      "com.squareup.test.OtherClass",
      "com.squareup.test.OtherClass_Factory",
    )

    val otherClassFactory = rootAnvilMainGenerated
      .resolve("com/squareup/test/OtherClass_Factory.kt")

    rootAnvilMainGenerated.injectClassFactory.shouldExist()
    otherClassFactory.shouldExist()

    rootProject {
      dir("src/main/java") {
        kotlinFile(
          otherClassPath,
          """
           package com.squareup.test
     
           class OtherClass
          """.trimIndent(),
        )
      }
    }

    shouldSucceed("jar") {
      task(":compileKotlin")?.outcome shouldBe TaskOutcome.SUCCESS
    }

    rootProject.classGraphResult().allClasses shouldContainExactly listOf(
      "com.squareup.test.InjectClass",
      "com.squareup.test.InjectClass_Factory",
      "com.squareup.test.OtherClass",
    )

    rootAnvilMainGenerated.injectClassFactory.shouldExist()
    otherClassFactory.shouldNotExist()
  }

  @TestFactory
  fun `compilation re-runs when a @ContributesBinding type supertype changes`() = testFactory {

    fun DirectoryBuilder.otherClassContent(
      superType: String,
      packageName: String = "com.squareup.test",
    ): File {
      return kotlinFile(
        path = packageName.replace(".", "/") / "OtherClass.kt",
        content = """
          package $packageName
          
          import com.squareup.anvil.annotations.MergeComponent
          import com.squareup.anvil.annotations.ContributesBinding
          import javax.inject.Inject
          
          @ContributesBinding(Any::class)
          class OtherClass @Inject constructor() : $superType
          
          interface TypeA
          interface TypeB
          
          class Consumer @Inject constructor(
           private val dep: $superType
          )
          
          @MergeComponent(Any::class)
          interface AppComponent
        """.trimIndent(),
      )
    }

    rootProject {
      dir("src/main/java") {

        otherClassContent(superType = "TypeA", packageName = "com.squareup.test")

        injectClass()
      }
      gradlePropertiesFile(
        """
        com.squareup.anvil.trackSourceFiles=true
        """.trimIndent(),
      )
    }

    shouldSucceed("jar")

    val otherClassFactory = rootAnvilMainGenerated
      .resolve("com/squareup/test/OtherClass_Factory.kt")
    val otherClassAHint = rootAnvilMainGenerated
      .anvilHintMerge
      .resolve("com/squareup/test/OtherClassAsComSquareupTestTypeAToKotlinAnyBindingModule.kt")
    val otherClassBHint = rootAnvilMainGenerated
      .anvilHintMerge
      .resolve("com/squareup/test/OtherClassAsComSquareupTestTypeBToKotlinAnyBindingModule.kt")

<<<<<<< HEAD
    val bindingModule = rootAnvilMainGenerated
      .resolve("com/squareup/test/OtherClassBindingModule.kt")

=======
>>>>>>> 9562c2ab
    rootAnvilMainGenerated.injectClassFactory.shouldExist()
    otherClassFactory.shouldExist()
    otherClassAHint.shouldExist()
    otherClassBHint.shouldNotExist()

<<<<<<< HEAD
    bindingModule shouldExistWithTextContaining """
        @Module
        @ContributesTo(scope = Any::class)
        @InternalBindingMarker(
          originClass = OtherClass::class,
          isMultibinding = false,
          priority = "NORMAL",
        )
        public interface OtherClassAsComSquareupTestTypeAToKotlinAnyBindingModule {
          @Binds
          public fun bindTypeA(real: OtherClass): TypeA
        }
    """.trimIndent()
=======
    rootProject.classGraphResult().allBoundTypes() shouldBe listOf(
      "com.squareup.test.OtherClass" to "com.squareup.test.TypeA",
    )
>>>>>>> 9562c2ab

    rootProject {
      dir("src/main/java") {
        otherClassContent(superType = "TypeB", packageName = "com.squareup.test")
      }
    }

    shouldSucceed("jar") {
      task(":compileKotlin")?.outcome shouldBe TaskOutcome.SUCCESS
    }

    rootAnvilMainGenerated.injectClassFactory.shouldExist()
    otherClassFactory.shouldExist()
    otherClassAHint.shouldNotExist()
    otherClassBHint.shouldExist()

<<<<<<< HEAD
    bindingModule shouldExistWithTextContaining """
        @Module
        @ContributesTo(scope = Any::class)
        @InternalBindingMarker(
          originClass = OtherClass::class,
          isMultibinding = false,
          priority = "NORMAL",
        )
        public interface OtherClassAsComSquareupTestTypeBToKotlinAnyBindingModule {
          @Binds
          public fun bindTypeB(real: OtherClass): TypeB
        }
    """.trimIndent()
=======
    rootProject.classGraphResult().allBoundTypes() shouldBe listOf(
      "com.squareup.test.OtherClass" to "com.squareup.test.TypeB",
    )
>>>>>>> 9562c2ab
  }

  @TestFactory
  fun `compilation re-runs when a dependency module's @ContributesBinding type supertype changes`() =
    testFactory {

      fun DirectoryBuilder.otherClassContent(
        superType: String,
        packageName: String = "com.squareup.test",
      ): File {
        return kotlinFile(
          path = packageName.replace(".", "/") / "OtherClass.kt",
          content = """
            package $packageName
            
            import com.squareup.anvil.annotations.MergeComponent
            import com.squareup.anvil.annotations.ContributesBinding
            import javax.inject.Inject
            
            @ContributesBinding(Any::class)
            class OtherClass @Inject constructor() : $superType
            
            interface TypeA
            interface TypeB
            
            class Consumer @Inject constructor(
             private val dep: $superType
            )
          """.trimIndent(),
        )
      }

      rootProject {
        gradlePropertiesFile(
          """
          com.squareup.anvil.trackSourceFiles=true
          com.squareup.anvil.addOptionalAnnotations=true
          """.trimIndent(),
        )

        settingsFileAsFile.appendText(
          """

          include(":lib")
          include(":app")
          """.trimIndent(),
        )

        project("lib") {
          buildFile {
            plugins {
              kotlin("jvm")
              id("com.squareup.anvil")
            }
            anvil {
              generateDaggerFactories.set(true)
            }
            dependencies {
              implementation(libs.dagger2.annotations)
            }
          }
          dir("src/main/java") {
            otherClassContent("TypeA", "com.squareup.test.lib")
          }
        }

        project("app") {

          buildFile {
            plugins {
              kotlin("jvm")
              kotlin("kapt")
              id("com.squareup.anvil")
            }
            dependencies {
              compileOnly(libs.dagger2.annotations)
              implementation(project(":lib"))
              kapt(libs.dagger2.compiler)
            }
          }

          dir("src/main/java") {
            kotlinFile(
              "com/squareup/test/app/AppComponent.kt",
              """
              package com.squareup.test.app

              import com.squareup.anvil.annotations.MergeComponent
              import javax.inject.Singleton
              import com.squareup.anvil.annotations.optional.SingleIn

              @SingleIn(Any::class)
              @MergeComponent(Any::class)
              interface AppComponent
              """.trimIndent(),
            )
          }
        }
      }

      val lib by rootProject.subprojects
      val app by rootProject.subprojects

<<<<<<< HEAD
      fun mergedModules(): Set<String> {
        val compiledAppClasses = rootProject.path.resolve("app")
          .resolve("build/classes")
        val compiledLibClasses = rootProject.path.resolve("lib")
          .resolve("build/classes")
        val classLoader =
          URLClassLoader(
            listOf(compiledAppClasses, compiledLibClasses).flatMap {
              it.walkTopDown()
                .filter { it.isDirectory }
                .map { it.toURI().toURL() }
            }
              .toList()
              .toTypedArray(),
            this::class.java.classLoader,
          )
        val appComponent = classLoader.loadClass("com.squareup.test.app.AppComponent")
        val componentAnnotation = appComponent.getAnnotation(Component::class.java)
        return componentAnnotation.modules.map { it.java.canonicalName }.toSet()
      }

      val bindingModule = rootProject.path.resolve("lib")
        .anvilMainGenerated
        .resolve("com/squareup/test/lib/OtherClassBindingModule.kt")

      bindingModule shouldExistWithTextContaining """
        @Module
        @ContributesTo(scope = Any::class)
        @InternalBindingMarker(
          originClass = OtherClass::class,
          isMultibinding = false,
          priority = "NORMAL",
        )
        public interface OtherClassAsComSquareupTestLibTypeAToKotlinAnyBindingModule {
          @Binds
          public fun bindTypeA(real: OtherClass): TypeA
        }
      """.trimIndent()

      mergedModules() shouldContainExactly setOf(
        "com.squareup.test.lib.OtherClassAsComSquareupTestLibTypeAToKotlinAnyBindingModule",
      )

      otherClassPath.writeText(otherClassContent("TypeB"))
=======
      shouldSucceed("jar")

      app.classGraphResult(lib).allBoundTypes() shouldBe listOf(
        "com.squareup.test.lib.OtherClass" to "com.squareup.test.lib.TypeA",
      )

      lib.dir("src/main/java") {
        otherClassContent("TypeB", "com.squareup.test.lib")
      }
>>>>>>> 9562c2ab

      shouldSucceed(":app:jar") {
        task(":app:compileKotlin")?.outcome shouldBe TaskOutcome.SUCCESS
      }

<<<<<<< HEAD
      bindingModule shouldExistWithTextContaining """
        @Module
        @ContributesTo(scope = Any::class)
        @InternalBindingMarker(
          originClass = OtherClass::class,
          isMultibinding = false,
          priority = "NORMAL",
        )
        public interface OtherClassAsComSquareupTestLibTypeBToKotlinAnyBindingModule {
          @Binds
          public fun bindTypeB(real: OtherClass): TypeB
        }
      """.trimIndent()

      // TODO this doesn't work, which... suggests to me that IC might be broken here?
      mergedModules() shouldContainExactly setOf(
        "com.squareup.test.lib.OtherClassAsComSquareupTestLibTypeBToKotlinAnyBindingModule",
=======
      app.classGraphResult(lib).allBoundTypes() shouldBe listOf(
        "com.squareup.test.lib.OtherClass" to "com.squareup.test.lib.TypeB",
>>>>>>> 9562c2ab
      )
    }

  @TestFactory
  fun `compilation re-runs when a dependency module's @AssistedInject constructor changes`() =
    testFactory {

      // minimal reproducer for https://github.com/square/anvil/issues/876

      fun DirectoryBuilder.assistedClassContent(vararg assistedParams: String): File {
        return kotlinFile(
          "com/squareup/test/lib/AssistedClass.kt",
          """
            |package com.squareup.test.lib
            |
            |import dagger.assisted.Assisted
            |import dagger.assisted.AssistedFactory
            |import dagger.assisted.AssistedInject
            |
            |class AssistedClass @AssistedInject constructor(
            |  ${assistedParams.joinToString(",\n")}
            |) {
            |
            |  @AssistedFactory
            |  interface Factory {
            |    fun create(
            |      ${assistedParams.joinToString(",\n")}
            |    ): AssistedClass
            |  }
            |}
          """.trimMargin(),
        )
      }

      rootProject {
        gradlePropertiesFile(
          """
          com.squareup.anvil.trackSourceFiles=true
          com.squareup.anvil.addOptionalAnnotations=true
          """.trimIndent(),
        )

        settingsFileAsFile.appendText(
          """

          include(":lib")
          include(":app")
          """.trimIndent(),
        )

        project("lib") {
          buildFile {
            plugins {
              kotlin("jvm")
              id("com.squareup.anvil")
            }
            anvil {
              generateDaggerFactories.set(true)
            }
            dependencies {
              implementation(libs.dagger2.annotations)
            }
          }

          dir("src/main/java") {

            assistedClassContent("""@Assisted("arg1") arg1: String""")

            kotlinFile(
              "com/squareup/test/lib/LibComponent.kt",
              """
                package com.squareup.test.lib
                
                import com.squareup.anvil.annotations.ContributesTo
                import com.squareup.test.lib.AssistedClass
                
                @ContributesTo(Any::class)
                interface LibComponent {
                  fun assistedClassFactory(): AssistedClass.Factory
                }
              """.trimIndent(),
            )
          }
        }

        project("app") {

          buildFile {
            plugins {
              kotlin("jvm")
              kotlin("kapt")
              id("com.squareup.anvil")
            }
            dependencies {
              compileOnly(libs.dagger2.annotations)
              implementation(project(":lib"))
              kapt(libs.dagger2.compiler)
            }
          }

          dir("src/main/java") {
            kotlinFile(
              "com/squareup/test/app/AppComponent.kt",
              """
              package com.squareup.test.app

              import com.squareup.anvil.annotations.MergeComponent
              import javax.inject.Singleton
              import com.squareup.anvil.annotations.optional.SingleIn

              @SingleIn(Any::class)
              @MergeComponent(Any::class)
              interface AppComponent
              """.trimIndent(),
            )
          }
        }
      }

      shouldSucceed("jar")

      val lib by rootProject.subprojects

      val assistedClassFactoryImpl = lib.path
        .anvilMainGenerated
        .resolve("com/squareup/test/lib/AssistedClass_Factory_Impl.kt")

      assistedClassFactoryImpl shouldExistWithTextContaining """
        public class AssistedClass_Factory_Impl(
          private val delegateFactory: AssistedClass_Factory,
        ) : AssistedClass.Factory {
          override fun create(arg1: String): AssistedClass = delegateFactory.get(arg1)
      """.trimIndent()

      lib.dir("src/main/java") {

        assistedClassContent(
          """@Assisted("arg1") arg1: String""",
          """@Assisted("arg2") arg2: String""",
        )
      }

      shouldSucceed("jar") {
        task(":app:compileKotlin")?.outcome shouldBe TaskOutcome.SUCCESS
      }

      assistedClassFactoryImpl shouldExistWithTextContaining """
        public class AssistedClass_Factory_Impl(
          private val delegateFactory: AssistedClass_Factory,
        ) : AssistedClass.Factory {
          override fun create(arg1: String, arg2: String): AssistedClass = delegateFactory.get(arg1, arg2)
      """.trimIndent()
    }

  @TestFactory
  fun `build cache restores generated source files in a different project location`() =
    testFactory {

      // The testKit directory has the daemon and build cache.
      // We'll use the same testKit directory for both projects
      // to simulate having a shared remote build cache.
      val runner = gradleRunner
        .withTestKitDir(workingDir / "testKit")
        .withArguments("jar", "--stacktrace")

      val rootA = rootProject(workingDir.resolve("a/root-a")) {}
      val rootB = rootProject(workingDir.resolve("b/root-b")) {}

      for (root in listOf(rootA, rootB)) {
        root.apply {
          // Copy the normal root project's build and settings files to the new projects.
          rootProject.buildFileAsFile.copyTo(buildFileAsFile)
          rootProject.settingsFileAsFile.copyTo(settingsFileAsFile)

          dir("src/main/java") {
            injectClass()
          }
          gradlePropertiesFile(
            """
            org.gradle.caching=true
            com.squareup.anvil.trackSourceFiles=true
            """.trimIndent(),
          )
        }
      }

      // Delete the normal auto-generated "root" Gradle files
      // since we created other projects to work with.
      rootProject.buildFileAsFile.delete()
      rootProject.settingsFileAsFile.delete()

      with(runner.withProjectDir(rootA.path).build()) {
        task(":compileKotlin")?.outcome shouldBe TaskOutcome.SUCCESS
      }

      rootA.path.deleteRecursivelyOrFail()

      with(runner.withProjectDir(rootB.path).build()) {
        task(":compileKotlin")?.outcome shouldBe TaskOutcome.FROM_CACHE

        // This file wasn't generated in the `root-b` project,
        // but it was cached and restored even though it isn't part of the normal 'classes' output.
        rootB.path.anvilMainGenerated.injectClassFactory.shouldExist()

        rootB.classGraphResult().allClasses shouldContainExactly listOf(
          "com.squareup.test.InjectClass",
          "com.squareup.test.InjectClass_Factory",
        )
      }
    }

  private fun testFactoryWithTrackSourceFiles(
    testAction: suspend AnvilGradleTestEnvironment.(Kase1<Boolean>) -> Unit,
  ): Stream<out DynamicNode> = params.asContainers { versions ->

    kases(listOf(true, false)) { "trackSourceFiles: $a1" }
      .asTests(AnvilGradleTestEnvironment.Factory().wrap(versions)) { testAction(it) }
  }
}<|MERGE_RESOLUTION|>--- conflicted
+++ resolved
@@ -9,16 +9,11 @@
 import com.rickbusarow.kase.stdlib.createSafely
 import com.rickbusarow.kase.stdlib.div
 import com.rickbusarow.kase.wrap
-<<<<<<< HEAD
-import dagger.Component
-import io.kotest.matchers.collections.shouldContainExactly
-=======
 import com.squareup.anvil.plugin.testing.AnvilGradleTestEnvironment
 import com.squareup.anvil.plugin.testing.BaseGradleTest
-import com.squareup.anvil.plugin.testing.allBoundTypes
 import com.squareup.anvil.plugin.testing.anvil
 import com.squareup.anvil.plugin.testing.classGraphResult
->>>>>>> 9562c2ab
+import io.kotest.matchers.collections.shouldContainExactly
 import io.kotest.matchers.file.shouldExist
 import io.kotest.matchers.file.shouldNotExist
 import io.kotest.matchers.shouldBe
@@ -26,7 +21,6 @@
 import org.junit.jupiter.api.DynamicNode
 import org.junit.jupiter.api.TestFactory
 import java.io.File
-import java.net.URLClassLoader
 import java.util.stream.Stream
 
 class IncrementalTest : BaseGradleTest() {
@@ -419,18 +413,14 @@
       .anvilHintMerge
       .resolve("com/squareup/test/OtherClassAsComSquareupTestTypeBToKotlinAnyBindingModule.kt")
 
-<<<<<<< HEAD
     val bindingModule = rootAnvilMainGenerated
       .resolve("com/squareup/test/OtherClassBindingModule.kt")
 
-=======
->>>>>>> 9562c2ab
     rootAnvilMainGenerated.injectClassFactory.shouldExist()
     otherClassFactory.shouldExist()
     otherClassAHint.shouldExist()
     otherClassBHint.shouldNotExist()
 
-<<<<<<< HEAD
     bindingModule shouldExistWithTextContaining """
         @Module
         @ContributesTo(scope = Any::class)
@@ -444,17 +434,32 @@
           public fun bindTypeA(real: OtherClass): TypeA
         }
     """.trimIndent()
-=======
-    rootProject.classGraphResult().allBoundTypes() shouldBe listOf(
-      "com.squareup.test.OtherClass" to "com.squareup.test.TypeA",
-    )
->>>>>>> 9562c2ab
-
-    rootProject {
-      dir("src/main/java") {
-        otherClassContent(superType = "TypeB", packageName = "com.squareup.test")
-      }
-    }
+
+    rootProject.path
+      .resolve("src/main/java")
+      .resolve(otherClassPath)
+      .kotlin(
+        """
+        package com.squareup.test
+  
+        import com.squareup.anvil.annotations.ContributesBinding
+        import com.squareup.anvil.annotations.MergeComponent
+        import javax.inject.Inject
+  
+        @ContributesBinding(Any::class)
+        class OtherClass @Inject constructor() : TypeB
+  
+        interface TypeA
+        interface TypeB
+  
+        class Consumer @Inject constructor(
+          private val dep: TypeA
+        )
+  
+        @MergeComponent(Any::class)
+        interface AppComponent
+        """.trimIndent(),
+      )
 
     shouldSucceed("jar") {
       task(":compileKotlin")?.outcome shouldBe TaskOutcome.SUCCESS
@@ -465,7 +470,6 @@
     otherClassAHint.shouldNotExist()
     otherClassBHint.shouldExist()
 
-<<<<<<< HEAD
     bindingModule shouldExistWithTextContaining """
         @Module
         @ContributesTo(scope = Any::class)
@@ -479,11 +483,6 @@
           public fun bindTypeB(real: OtherClass): TypeB
         }
     """.trimIndent()
-=======
-    rootProject.classGraphResult().allBoundTypes() shouldBe listOf(
-      "com.squareup.test.OtherClass" to "com.squareup.test.TypeB",
-    )
->>>>>>> 9562c2ab
   }
 
   @TestFactory
@@ -587,7 +586,6 @@
       val lib by rootProject.subprojects
       val app by rootProject.subprojects
 
-<<<<<<< HEAD
       fun mergedModules(): Set<String> {
         val compiledAppClasses = rootProject.path.resolve("app")
           .resolve("build/classes")
@@ -632,23 +630,11 @@
       )
 
       otherClassPath.writeText(otherClassContent("TypeB"))
-=======
-      shouldSucceed("jar")
-
-      app.classGraphResult(lib).allBoundTypes() shouldBe listOf(
-        "com.squareup.test.lib.OtherClass" to "com.squareup.test.lib.TypeA",
-      )
-
-      lib.dir("src/main/java") {
-        otherClassContent("TypeB", "com.squareup.test.lib")
-      }
->>>>>>> 9562c2ab
 
       shouldSucceed(":app:jar") {
         task(":app:compileKotlin")?.outcome shouldBe TaskOutcome.SUCCESS
       }
 
-<<<<<<< HEAD
       bindingModule shouldExistWithTextContaining """
         @Module
         @ContributesTo(scope = Any::class)
@@ -666,10 +652,6 @@
       // TODO this doesn't work, which... suggests to me that IC might be broken here?
       mergedModules() shouldContainExactly setOf(
         "com.squareup.test.lib.OtherClassAsComSquareupTestLibTypeBToKotlinAnyBindingModule",
-=======
-      app.classGraphResult(lib).allBoundTypes() shouldBe listOf(
-        "com.squareup.test.lib.OtherClass" to "com.squareup.test.lib.TypeB",
->>>>>>> 9562c2ab
       )
     }
 
