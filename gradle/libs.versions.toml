# You can override any of these versions or configs below with a system property:
#
#   > ./gradlew tasks -Doverride_kotlin=1.7.22
#
# To override a version in a gradle.properties file, use the `systemProp.` prefix:
#
#   systemProp.override_config-fullTestRun=false
#

[versions]
agp = "7.3.1"
androidx-appcompat = "1.6.1"
androidx-core = "1.3.0"
androidx-test-core = "1.5.0"
androidx-test-rules = "1.5.0"
androidx-test-runner = "1.5.2"
androidx-test-ext = "1.1.5"
autoService = "1.1.1"
autoValue = "1.11.0"
buildconfig = "5.3.5"
classgraph = "4.8.172"
dagger = "2.51.1"
dropbox-dependencyGuard = "0.5.0"
dokka = "1.9.20"
espresso = "3.5.1"
gradlePublish = "1.2.1"
jUnit5 = "5.10.2"
jvm-toolchain = "17"
jvm-target-library = "8"
jvm-target-minimal = "11"
kase = "0.11.1"
kct = "0.4.0"
kgx = "0.1.12"
<<<<<<< HEAD
kotest = "5.8.0"
kotlin = "1.9.24"
=======
kotest = "5.9.1"
kotlin = "1.9.22"
>>>>>>> 2130c394
kotlinx-binaryCompatibility = "0.14.0"
kotlinpoet = "1.16.0"
# If updating KSP version, we currently have ksp override logic in settings.gradle that needs to be updated too
ksp = "1.9.24-1.0.20"
ktlint = "1.0.1"
ktlintPlugin = "12.1.1"
mavenPublish = "0.28.0"

#
# Configs that we can override in CI. Not exactly "versions" but useful to repurpose it here.
#

# We don't need to run all tests for sanity checks. If the flag is false, then we run each test
# with one annotation instead of all options. We also skip tests that run the Dagger annotation
# processor (KAPT is slow).
config-fullTestRun = "true"
# This is exclusively used to work-around an issue with certain KSP tests on Windows on CI.
# We've run the same tests without issue on local Windows machines, so this just allows us to
# unblock KSP work for the moment until the source of the Git-Windows-CI jank can be identified.
config-includeKspTests = "true"
config-generateDaggerFactoriesWithAnvil = "true"
config-warningsAsErrors = "false"

[plugins]
agp-application = { id = "com.android.application", version.ref = "agp" }
agp-library = { id = "com.android.library", version.ref = "agp" }
buildconfig = { id = "com.github.gmazzo.buildconfig", version.ref = "buildconfig" }
dependencyGuard = { id = "com.dropbox.dependency-guard", version.ref = "dropbox-dependencyGuard" }
gradlePublish = { id = "com.gradle.plugin-publish", version.ref = "gradlePublish" }
kotlin-android = { id = "org.jetbrains.kotlin.android", version.ref = "kotlin" }
kotlin-dokka = { id = "org.jetbrains.dokka", version.ref = "dokka" }
kotlin-jvm = { id = "org.jetbrains.kotlin.jvm", version.ref = "kotlin" }
kotlin-kapt = { id = "org.jetbrains.kotlin.kapt", version.ref = "kotlin" }
kotlin-multiplatform = { id = "org.jetbrains.kotlin.multiplatform", version.ref = "kotlin" }
kotlinx-binaryCompatibility = { id = "org.jetbrains.kotlinx.binary-compatibility-validator", version.ref = "kotlinx-binaryCompatibility" }
ksp = { id = "com.google.devtools.ksp", version.ref = "ksp" }
ktlint = { id = "org.jlleitschuh.gradle.ktlint", version.ref = "ktlintPlugin" }
mavenPublishBase = { id = "com.vanniktech.maven.publish.base", version.ref = "mavenPublish" }

[libraries]
androidx-appcompat = { module = "androidx.appcompat:appcompat", version.ref = "androidx-appcompat" }
androidx-core = { module = "androidx.core:core-ktx", version.ref = "androidx-core" }
androidx-material = "com.google.android.material:material:1.1.0"
androidx-test-core = { module = "androidx.test:core", version.ref = "androidx-test-core" }
androidx-test-espresso-core = { module = "androidx.test.espresso:espresso-core", version.ref = "espresso" }
androidx-test-junit = { module = "androidx.test.ext:junit", version.ref = "androidx-test-ext" }
androidx-test-rules = { module = "androidx.test:rules", version.ref = "androidx-test-rules" }
androidx-test-runner = { module = "androidx.test:runner", version.ref = "androidx-test-runner" }

agp = { module = "com.android.tools.build:gradle", version.ref = "agp" }

auto-service-annotations = { module = "com.google.auto.service:auto-service-annotations", version.ref = "autoService" }
auto-service-processor = { module = "com.google.auto.service:auto-service", version.ref = "autoService" }
auto-value-annotations = { module = "com.google.auto.value:auto-value-annotations", version.ref = "autoValue" }
auto-value-processor = { module = "com.google.auto.value:auto-value", version.ref = "autoValue" }

classgraph = { module = "io.github.classgraph:classgraph", version.ref = "classgraph" }

dagger2 = { module = "com.google.dagger:dagger", version.ref = "dagger" }
dagger2-compiler = { module = "com.google.dagger:dagger-compiler", version.ref = "dagger" }

dropbox-dependencyGuard = { module = "com.dropbox.dependency-guard:dependency-guard", version.ref = "dropbox-dependencyGuard" }

gradlePublishRaw = { module = "com.gradle.publish:plugin-publish-plugin", version.ref = "gradlePublish" }

guava = "com.google.guava:guava:33.2.0-jre"

inject = "javax.inject:javax.inject:1"
jsr250 = "javax.annotation:jsr250-api:1.0"
junit = "junit:junit:4.13.2"

junit-jupiter = { module = "org.junit.jupiter:junit-jupiter", version.ref = "jUnit5" }
junit-jupiter-api = { module = "org.junit.jupiter:junit-jupiter-api", version.ref = "jUnit5" }
junit-jupiter-engine = { module = "org.junit.jupiter:junit-jupiter-engine", version.ref = "jUnit5" }
junit-vintage-engine = { module = "org.junit.vintage:junit-vintage-engine", version.ref = "jUnit5" }

kase = { module = "com.rickbusarow.kase:kase", version.ref = "kase" }
kase-gradle = { module = "com.rickbusarow.kase:kase-gradle", version.ref = "kase" }
kase-gradle-dsl = { module = "com.rickbusarow.kase:kase-gradle-dsl", version.ref = "kase" }

kotest-assertions-api = { module = "io.kotest:kotest-assertions-api", version.ref = "kotest" }
kotest-assertions-core-jvm = { module = "io.kotest:kotest-assertions-core-jvm", version.ref = "kotest" }

kotlin-annotationProcessingEmbeddable = { module = "org.jetbrains.kotlin:kotlin-annotation-processing-embeddable", version.ref = "kotlin" }
kotlin-bom = { module = "org.jetbrains.kotlin:kotlin-bom", version.ref = "kotlin" }
kotlin-compileTesting = { module = "dev.zacsweers.kctfork:core", version.ref = "kct" }
kotlin-compileTesting-ksp = { module = "dev.zacsweers.kctfork:ksp", version.ref = "kct" }
kotlin-compiler = { module = "org.jetbrains.kotlin:kotlin-compiler-embeddable", version.ref = "kotlin" }
kotlin-dokka = { module = "org.jetbrains.dokka:dokka-gradle-plugin", version.ref = "dokka" }
kotlin-gradlePlugin = { module = "org.jetbrains.kotlin:kotlin-gradle-plugin", version.ref = "kotlin" }
kotlin-gradlePluginApi = { module = "org.jetbrains.kotlin:kotlin-gradle-plugin-api", version.ref = "kotlin" }
kotlin-metadata = "org.jetbrains.kotlinx:kotlinx-metadata-jvm:0.9.0"
kotlin-reflect = { module = "org.jetbrains.kotlin:kotlin-reflect", version.ref = "kotlin" }
kotlin-test = { module = "org.jetbrains.kotlin:kotlin-test-junit", version.ref = "kotlin" }

kotlinpoet = { module = "com.squareup:kotlinpoet", version.ref = "kotlinpoet" }
kotlinpoet-ksp = { module = "com.squareup:kotlinpoet-ksp", version.ref = "kotlinpoet" }

kotlinx-binaryCompatibility = { module = "org.jetbrains.kotlinx:binary-compatibility-validator", version.ref = "kotlinx-binaryCompatibility" }

kgx = { module = "com.rickbusarow.kgx:kotlin-gradle-extensions", version.ref = "kgx" }

ksp-api = { module = "com.google.devtools.ksp:symbol-processing-api", version.ref = "ksp" }
ksp-compilerPlugin = { module = "com.google.devtools.ksp:symbol-processing", version.ref = "ksp" }
ksp-gradlePlugin = { module = "com.google.devtools.ksp:symbol-processing-gradle-plugin", version.ref = "ksp" }

ktlintRaw = { module = "org.jlleitschuh.gradle:ktlint-gradle", version.ref = "ktlintPlugin" }

mavenPublishRaw = { module = "com.vanniktech:gradle-maven-publish-plugin", version.ref = "mavenPublish" }

truth = "com.google.truth:truth:1.4.2"<|MERGE_RESOLUTION|>--- conflicted
+++ resolved
@@ -31,13 +31,8 @@
 kase = "0.11.1"
 kct = "0.4.0"
 kgx = "0.1.12"
-<<<<<<< HEAD
-kotest = "5.8.0"
+kotest = "5.9.1"
 kotlin = "1.9.24"
-=======
-kotest = "5.9.1"
-kotlin = "1.9.22"
->>>>>>> 2130c394
 kotlinx-binaryCompatibility = "0.14.0"
 kotlinpoet = "1.16.0"
 # If updating KSP version, we currently have ksp override logic in settings.gradle that needs to be updated too
