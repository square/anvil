# You can override any of these versions or configs below with a system property:
#
#   > ./gradlew tasks -Doverride_kotlin=1.7.22
#
# To override a version in a gradle.properties file, use the `systemProp.` prefix:
#
#   systemProp.override_config-fullTestRun=false
#

[versions]
agp = "7.1.0"
autoService = "1.0.1"
autoValue = "1.10"
<<<<<<< HEAD
dagger = "2.44.2"
=======
dagger = "2.46.1"
>>>>>>> 4ebc2d2f
espresso = "3.5.1"
gradlePublish = "0.15.0"
kct = "0.2.1"
kotlin = "1.8.21"
kotlinpoet = "1.12.0"
ksp = "1.8.21-1.0.11"
ktlint = "0.41.0"
ktlintPlugin = "10.2.0"
mavenPublish = "0.18.0"

#
# Configs that we can override in CI. Not exactly "versions" but useful to repurpose it here.
#

# We don't need to run all tests for sanity checks. If the flag is false, then we run each test
# with one annotation instead of all options. We also skip tests that run the Dagger annotation
# processor (KAPT is slow).
config-fullTestRun = "true"
config-generateDaggerFactoriesWithAnvil = "true"

[plugins]
agp-application = { id = "com.android.application", version.ref = "agp" }
agp-library = { id = "com.android.library", version.ref = "agp" }
gradlePublish = { id = "com.gradle.plugin-publish", version.ref = "gradlePublish" }
kotlin-android = { id = "org.jetbrains.kotlin.android", version.ref = "kotlin" }
kotlin-dokka = { id = "org.jetbrains.dokka", version = "1.7.20" }
kotlin-jvm = { id = "org.jetbrains.kotlin.jvm", version.ref = "kotlin" }
kotlin-kapt = { id = "org.jetbrains.kotlin.kapt", version.ref = "kotlin" }
kotlin-multiplatform = { id = "org.jetbrains.kotlin.multiplatform", version.ref = "kotlin" }
ktlint = { id = "org.jlleitschuh.gradle.ktlint", version.ref = "ktlintPlugin" }
ksp = { id = "com.google.devtools.ksp", version.ref = "ksp" }
mavenPublish = { id = "com.vanniktech.maven.publish", version.ref = "mavenPublish" }

[libraries]
androidx-appcompat = "androidx.appcompat:appcompat:1.1.0"
androidx-core = "androidx.core:core-ktx:1.3.0"
androidx-material = "com.google.android.material:material:1.1.0"
androidx-test-core = "androidx.test:core:1.1.0"
androidx-test-espresso-core = { module = "androidx.test.espresso:espresso-core", version.ref = "espresso" }
androidx-test-junit = "androidx.test.ext:junit:1.1.1"
androidx-test-rules = "androidx.test:rules:1.1.0"
androidx-test-runner = "androidx.test:runner:1.1.0"

agp = { module = "com.android.tools.build:gradle", version.ref = "agp" }

auto-service-annotations = { module = "com.google.auto.service:auto-service-annotations", version.ref = "autoService" }
auto-service-processor = { module = "com.google.auto.service:auto-service", version.ref = "autoService" }
auto-value-annotations = { module = "com.google.auto.value:auto-value-annotations", version.ref = "autoValue" }
auto-value-processor = { module = "com.google.auto.value:auto-value", version.ref = "autoValue" }

dagger2 = { module = "com.google.dagger:dagger", version.ref = "dagger" }
dagger2-compiler = { module = "com.google.dagger:dagger-compiler", version.ref = "dagger" }

gradlePublishRaw = { module = "com.gradle.publish:plugin-publish-plugin", version.ref = "gradlePublish" }

inject = "javax.inject:javax.inject:1"
jsr250 = "javax.annotation:jsr250-api:1.0"
junit = "junit:junit:4.13"

kotlin-annotationProcessingEmbeddable = { module = "org.jetbrains.kotlin:kotlin-annotation-processing-embeddable", version.ref = "kotlin" }
kotlin-compileTesting = { module = "dev.zacsweers.kctfork:core", version.ref = "kct" }
kotlin-compileTesting-ksp = { module = "dev.zacsweers.kctfork:ksp", version.ref = "kct" }
kotlin-compiler = { module = "org.jetbrains.kotlin:kotlin-compiler-embeddable", version.ref = "kotlin" }
kotlin-dokka = "org.jetbrains.dokka:dokka-gradle-plugin:1.7.20"
kotlin-gradlePlugin = { module = "org.jetbrains.kotlin:kotlin-gradle-plugin", version.ref = "kotlin" }
kotlin-gradlePluginApi = { module = "org.jetbrains.kotlin:kotlin-gradle-plugin-api", version.ref = "kotlin" }
kotlin-metadata = "org.jetbrains.kotlinx:kotlinx-metadata-jvm:0.6.0"
kotlin-reflect = { module = "org.jetbrains.kotlin:kotlin-reflect", version.ref = "kotlin" }
kotlin-test = { module = "org.jetbrains.kotlin:kotlin-test-junit", version.ref = "kotlin" }

kotlinpoet = { module = "com.squareup:kotlinpoet", version.ref = "kotlinpoet" }
kotlinpoet-ksp = { module = "com.squareup:kotlinpoet-ksp", version.ref = "kotlinpoet" }

ksp-api = { module = "com.google.devtools.ksp:symbol-processing-api", version.ref = "ksp" }
ksp-compilerPlugin = { module = "com.google.devtools.ksp:symbol-processing", version.ref = "ksp" }
ksp-gradlePlugin = { module = "com.google.devtools.ksp:symbol-processing-gradle-plugin", version.ref = "ksp" }

ktlintRaw = { module = "org.jlleitschuh.gradle:ktlint-gradle", version.ref = "ktlintPlugin" }

mavenPublishRaw = { module = "com.vanniktech:gradle-maven-publish-plugin", version.ref = "mavenPublish" }

truth = "com.google.truth:truth:1.1.3"<|MERGE_RESOLUTION|>--- conflicted
+++ resolved
@@ -11,11 +11,7 @@
 agp = "7.1.0"
 autoService = "1.0.1"
 autoValue = "1.10"
-<<<<<<< HEAD
-dagger = "2.44.2"
-=======
 dagger = "2.46.1"
->>>>>>> 4ebc2d2f
 espresso = "3.5.1"
 gradlePublish = "0.15.0"
 kct = "0.2.1"
