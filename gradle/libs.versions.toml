# You can override any of these versions or configs below with a system property:
#
#   > ./gradlew tasks -Doverride_kotlin=1.7.22
#
# To override a version in a gradle.properties file, use the `systemProp.` prefix:
#
#   systemProp.override_config-fullTestRun=false
#

[versions]
agp = "7.3.1"
androidx-appcompat = "1.6.1"
androidx-core = "1.3.0"
androidx-test = "1.5.0"
androidx-test-ext = "1.1.5"
autoService = "1.1.1"
autoValue = "1.10.4"
buildconfig = "5.3.5"
<<<<<<< HEAD
dagger = "2.50"
dropbox-dependencyGuard = "0.4.3"
=======
dagger = "2.46.1"
dropbox-dependencyGuard = "0.5.0"
>>>>>>> 86a7149c
dokka = "1.9.10"
espresso = "3.5.1"
gradlePublish = "1.2.1"
jUnit5 = "5.10.2"
jvm-toolchain = "11"
jvm-target-library = "8"
jvm-target-minimal = "11"
kase = "0.9.1"
kct = "0.4.0"
kgx = "0.1.11"
kotest = "5.8.0"
kotlin = "1.9.22"
kotlinx-binaryCompatibility = "0.14.0"
kotlinpoet = "1.16.0"
# If updating KSP version, we currently have ksp override logic in settings.gradle that needs to be updated too
ksp = "1.9.22-1.0.17"
ktlint = "1.0.1"
ktlintPlugin = "12.1.0"
mavenPublish = "0.27.0"

#
# Configs that we can override in CI. Not exactly "versions" but useful to repurpose it here.
#

# We don't need to run all tests for sanity checks. If the flag is false, then we run each test
# with one annotation instead of all options. We also skip tests that run the Dagger annotation
# processor (KAPT is slow).
config-fullTestRun = "true"
# This is exclusively used to work-around an issue with certain KSP tests on Windows on CI.
# We've run the same tests without issue on local Windows machines, so this just allows us to
# unblock KSP work for the moment until the source of the Git-Windows-CI jank can be identified.
config-includeKspTests = "true"
config-generateDaggerFactoriesWithAnvil = "true"
config-warningsAsErrors = "false"

[plugins]
agp-application = { id = "com.android.application", version.ref = "agp" }
agp-library = { id = "com.android.library", version.ref = "agp" }
buildconfig = { id = "com.github.gmazzo.buildconfig", version.ref = "buildconfig" }
dependencyGuard = { id = "com.dropbox.dependency-guard", version.ref = "dropbox-dependencyGuard" }
gradlePublish = { id = "com.gradle.plugin-publish", version.ref = "gradlePublish" }
kotlin-android = { id = "org.jetbrains.kotlin.android", version.ref = "kotlin" }
kotlin-dokka = { id = "org.jetbrains.dokka", version.ref = "dokka" }
kotlin-jvm = { id = "org.jetbrains.kotlin.jvm", version.ref = "kotlin" }
kotlin-kapt = { id = "org.jetbrains.kotlin.kapt", version.ref = "kotlin" }
kotlin-multiplatform = { id = "org.jetbrains.kotlin.multiplatform", version.ref = "kotlin" }
kotlinx-binaryCompatibility = { id = "org.jetbrains.kotlinx.binary-compatibility-validator", version.ref = "kotlinx-binaryCompatibility" }
ksp = { id = "com.google.devtools.ksp", version.ref = "ksp" }
ktlint = { id = "org.jlleitschuh.gradle.ktlint", version.ref = "ktlintPlugin" }
mavenPublishBase = { id = "com.vanniktech.maven.publish.base", version.ref = "mavenPublish" }

[libraries]
androidx-appcompat = { module = "androidx.appcompat:appcompat", version.ref = "androidx-appcompat" }
androidx-core = { module = "androidx.core:core-ktx", version.ref = "androidx-core" }
androidx-material = "com.google.android.material:material:1.1.0"
androidx-test-core = { module = "androidx.test:core", version.ref = "androidx-test" }
androidx-test-espresso-core = { module = "androidx.test.espresso:espresso-core", version.ref = "espresso" }
androidx-test-junit = { module = "androidx.test.ext:junit", version.ref = "androidx-test-ext" }
androidx-test-rules = { module = "androidx.test:rules", version.ref = "androidx-test" }
androidx-test-runner = { module = "androidx.test:runner", version.ref = "androidx-test" }

agp = { module = "com.android.tools.build:gradle", version.ref = "agp" }

auto-service-annotations = { module = "com.google.auto.service:auto-service-annotations", version.ref = "autoService" }
auto-service-processor = { module = "com.google.auto.service:auto-service", version.ref = "autoService" }
auto-value-annotations = { module = "com.google.auto.value:auto-value-annotations", version.ref = "autoValue" }
auto-value-processor = { module = "com.google.auto.value:auto-value", version.ref = "autoValue" }

dagger2 = { module = "com.google.dagger:dagger", version.ref = "dagger" }
dagger2-compiler = { module = "com.google.dagger:dagger-compiler", version.ref = "dagger" }

dropbox-dependencyGuard = { module = "com.dropbox.dependency-guard:dependency-guard", version.ref = "dropbox-dependencyGuard" }

gradlePublishRaw = { module = "com.gradle.publish:plugin-publish-plugin", version.ref = "gradlePublish" }

guava = "com.google.guava:guava:33.0.0-jre"

inject = "javax.inject:javax.inject:1"
jsr250 = "javax.annotation:jsr250-api:1.0"
junit = "junit:junit:4.13.2"

junit5-engine = { module = "org.junit.jupiter:junit-jupiter-engine", version.ref = "jUnit5" }
junit5-jupiter = { module = "org.junit.jupiter:junit-jupiter", version.ref = "jUnit5" }
junit5-jupiter-api = { module = "org.junit.jupiter:junit-jupiter-api", version.ref = "jUnit5" }

kase = { module = "com.rickbusarow.kase:kase", version.ref = "kase" }
kase-gradle = { module = "com.rickbusarow.kase:kase-gradle", version.ref = "kase" }
kase-gradle-dsl = { module = "com.rickbusarow.kase:kase-gradle-dsl", version.ref = "kase" }

kotest-assertions-api = { module = "io.kotest:kotest-assertions-api", version.ref = "kotest" }
kotest-assertions-core-jvm = { module = "io.kotest:kotest-assertions-core-jvm", version.ref = "kotest" }

kotlin-annotationProcessingEmbeddable = { module = "org.jetbrains.kotlin:kotlin-annotation-processing-embeddable", version.ref = "kotlin" }
kotlin-bom = { module = "org.jetbrains.kotlin:kotlin-bom", version.ref = "kotlin" }
kotlin-compileTesting = { module = "dev.zacsweers.kctfork:core", version.ref = "kct" }
kotlin-compileTesting-ksp = { module = "dev.zacsweers.kctfork:ksp", version.ref = "kct" }
kotlin-compiler = { module = "org.jetbrains.kotlin:kotlin-compiler-embeddable", version.ref = "kotlin" }
kotlin-dokka = { module = "org.jetbrains.dokka:dokka-gradle-plugin", version.ref = "dokka" }
kotlin-gradlePlugin = { module = "org.jetbrains.kotlin:kotlin-gradle-plugin", version.ref = "kotlin" }
kotlin-gradlePluginApi = { module = "org.jetbrains.kotlin:kotlin-gradle-plugin-api", version.ref = "kotlin" }
kotlin-metadata = "org.jetbrains.kotlinx:kotlinx-metadata-jvm:0.9.0"
kotlin-reflect = { module = "org.jetbrains.kotlin:kotlin-reflect", version.ref = "kotlin" }
kotlin-test = { module = "org.jetbrains.kotlin:kotlin-test-junit", version.ref = "kotlin" }

kotlinpoet = { module = "com.squareup:kotlinpoet", version.ref = "kotlinpoet" }
kotlinpoet-ksp = { module = "com.squareup:kotlinpoet-ksp", version.ref = "kotlinpoet" }

kotlinx-binaryCompatibility = { module = "org.jetbrains.kotlinx:binary-compatibility-validator", version.ref = "kotlinx-binaryCompatibility" }

kgx = { module = "com.rickbusarow.kgx:kotlin-gradle-extensions", version.ref = "kgx" }

ksp-api = { module = "com.google.devtools.ksp:symbol-processing-api", version.ref = "ksp" }
ksp-compilerPlugin = { module = "com.google.devtools.ksp:symbol-processing", version.ref = "ksp" }
ksp-gradlePlugin = { module = "com.google.devtools.ksp:symbol-processing-gradle-plugin", version.ref = "ksp" }

ktlintRaw = { module = "org.jlleitschuh.gradle:ktlint-gradle", version.ref = "ktlintPlugin" }

mavenPublishRaw = { module = "com.vanniktech:gradle-maven-publish-plugin", version.ref = "mavenPublish" }

truth = "com.google.truth:truth:1.1.5"<|MERGE_RESOLUTION|>--- conflicted
+++ resolved
@@ -16,13 +16,8 @@
 autoService = "1.1.1"
 autoValue = "1.10.4"
 buildconfig = "5.3.5"
-<<<<<<< HEAD
 dagger = "2.50"
-dropbox-dependencyGuard = "0.4.3"
-=======
-dagger = "2.46.1"
 dropbox-dependencyGuard = "0.5.0"
->>>>>>> 86a7149c
 dokka = "1.9.10"
 espresso = "3.5.1"
 gradlePublish = "1.2.1"
