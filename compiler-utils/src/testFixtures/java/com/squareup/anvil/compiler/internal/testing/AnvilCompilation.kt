--- conflicted
+++ resolved
@@ -5,22 +5,16 @@
 import com.squareup.anvil.annotations.ExperimentalAnvilApi
 import com.squareup.anvil.compiler.AnvilCommandLineProcessor
 import com.squareup.anvil.compiler.AnvilComponentRegistrar
-<<<<<<< HEAD
 import com.squareup.anvil.compiler.api.CodeGenerator
 import com.squareup.anvil.compiler.ksp.AnvilSymbolProcessor
-=======
 import com.squareup.anvil.compiler.internal.testing.AnvilCompilationMode.Embedded
 import com.squareup.anvil.compiler.internal.testing.AnvilCompilationMode.Ksp
 import com.tschuchort.compiletesting.JvmCompilationResult
->>>>>>> 81053bc4
 import com.tschuchort.compiletesting.KotlinCompilation
 import com.tschuchort.compiletesting.PluginOption
 import com.tschuchort.compiletesting.SourceFile
 import com.tschuchort.compiletesting.addPreviousResultToClasspath
-<<<<<<< HEAD
-=======
 import com.tschuchort.compiletesting.kspArgs
->>>>>>> 81053bc4
 import com.tschuchort.compiletesting.kspWithCompilation
 import com.tschuchort.compiletesting.symbolProcessorProviders
 import dagger.internal.codegen.ComponentProcessor
@@ -66,10 +60,7 @@
       val anvilComponentRegistrar = AnvilComponentRegistrar()
       // Deprecation tracked in https://github.com/square/anvil/issues/672
       @Suppress("DEPRECATION")
-<<<<<<< HEAD
-      componentRegistrars = listOf(
-        AnvilComponentRegistrar().also { it.addCodeGenerators(codeGenerators) }
-      )
+      componentRegistrars = listOf(anvilComponentRegistrar)
 
       when (daggerAnnotationProcessingMode) {
         DaggerAnnotationProcessingMode.KAPT -> {
@@ -84,11 +75,6 @@
         null -> {
           // Do nothing
         }
-=======
-      componentRegistrars = listOf(anvilComponentRegistrar)
-      if (enableDaggerAnnotationProcessor) {
-        annotationProcessors = listOf(ComponentProcessor(), AutoAnnotationProcessor())
->>>>>>> 81053bc4
       }
 
       val anvilCommandLineProcessor = AnvilCommandLineProcessor()
@@ -274,9 +260,8 @@
   mode: AnvilCompilationMode = Embedded(emptyList()),
   moduleName: String? = null,
   jvmTarget: JvmTarget? = null,
-<<<<<<< HEAD
-  block: Result.() -> Unit = { },
-): Result {
+  block: JvmCompilationResult.() -> Unit = { },
+): JvmCompilationResult {
   return compileAnvilWithCompilation(
     sources = sources,
     daggerAnnotationProcessingMode = daggerAnnotationProcessingMode,
@@ -288,7 +273,7 @@
     workingDir = workingDir,
     enableExperimentalAnvilApis = enableExperimentalAnvilApis,
     previousCompilationResult = previousCompilationResult,
-    codeGenerators = codeGenerators,
+    mode = mode,
     moduleName = moduleName,
     jvmTarget = jvmTarget,
     block = { block() }
@@ -313,18 +298,14 @@
   messageOutputStream: OutputStream = System.out,
   workingDir: File? = null,
   enableExperimentalAnvilApis: Boolean = true,
-  previousCompilationResult: Result? = null,
-  codeGenerators: List<CodeGenerator> = emptyList(),
+  previousCompilationResult: JvmCompilationResult? = null,
+  mode: AnvilCompilationMode = Embedded(emptyList()),
   moduleName: String? = null,
   jvmTarget: JvmTarget? = null,
-  block: Result.(AnvilCompilation) -> Unit = { },
-): Result {
+  block: JvmCompilationResult.(AnvilCompilation) -> Unit = { },
+): JvmCompilationResult {
   val compilation = AnvilCompilation()
-=======
-  block: JvmCompilationResult.() -> Unit = { },
-): JvmCompilationResult {
   return AnvilCompilation()
->>>>>>> 81053bc4
     .apply {
       kotlinCompilation.apply {
         this.allWarningsAsErrors = allWarningsAsErrors
